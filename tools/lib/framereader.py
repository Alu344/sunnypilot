--- conflicted
+++ resolved
@@ -129,240 +129,6 @@
     while fidx < end_fidx:
       f_b, f_e, off_b, off_e = self._gop_bounds(fidx)
       with FileReader(self.fn) as f:
-<<<<<<< HEAD
-        while True:
-          r = f.read(1024*1024)
-          if len(r) == 0:
-            break
-          self.proc.stdin.write(r)
-    except BrokenPipeError:
-      pass
-    finally:
-      self.proc.stdin.close()
-
-  def read(self):
-    threads = os.getenv("FFMPEG_THREADS", "0")
-    cuda = os.getenv("FFMPEG_CUDA", "0") == "1"
-    cmd = [
-      "ffmpeg",
-      "-threads", threads,
-      "-hwaccel", "none" if not cuda else "cuda",
-      "-c:v", "hevc",
-      # "-avioflags", "direct",
-      "-analyzeduration", "0",
-      "-probesize", "32",
-      "-flush_packets", "0",
-      # "-fflags", "nobuffer",
-      "-vsync", "0",
-      "-f", self.vid_fmt,
-      "-i", "pipe:0",
-      "-threads", threads,
-      "-f", "rawvideo",
-      "-pix_fmt", self.pix_fmt,
-      "pipe:1"
-    ]
-    self.proc = subprocess.Popen(cmd, stdin=subprocess.PIPE, stdout=subprocess.PIPE, stderr=subprocess.DEVNULL)
-    try:
-      self.t.start()
-
-      while True:
-        dat = self.proc.stdout.read(self.out_size)
-        if len(dat) == 0:
-          break
-        assert len(dat) == self.out_size
-        if self.pix_fmt == "rgb24":
-          ret = np.frombuffer(dat, dtype=np.uint8).reshape((self.h, self.w, 3))
-        elif self.pix_fmt == "yuv420p":
-          ret = np.frombuffer(dat, dtype=np.uint8)
-        elif self.pix_fmt == "nv12":
-          ret = np.frombuffer(dat, dtype=np.uint8)
-        elif self.pix_fmt == "yuv444p":
-          ret = np.frombuffer(dat, dtype=np.uint8).reshape((3, self.h, self.w))
-        else:
-          raise RuntimeError(f"unknown pix_fmt: {self.pix_fmt}")
-        yield ret
-
-      result_code = self.proc.wait()
-      assert result_code == 0, result_code
-    finally:
-      self.proc.kill()
-      self.t.join()
-
-class StreamGOPReader(GOPReader):
-  def __init__(self, fn, frame_type, index_data):
-    assert frame_type == FrameType.h265_stream
-
-    self.fn = fn
-
-    self.frame_type = frame_type
-    self.frame_count = None
-    self.w, self.h = None, None
-
-    self.prefix = None
-    self.index = None
-
-    self.index = index_data['index']
-    self.prefix = index_data['global_prefix']
-    probe = index_data['probe']
-
-    self.prefix_frame_data = None
-    self.num_prefix_frames = 0
-    self.vid_fmt = "hevc"
-
-    i = 0
-    while i < self.index.shape[0] and self.index[i, 0] != HEVC_SLICE_I:
-      i += 1
-    self.first_iframe = i
-
-    assert self.first_iframe == 0
-
-    self.frame_count = len(self.index) - 1
-
-    self.w = probe['streams'][0]['width']
-    self.h = probe['streams'][0]['height']
-
-  def _lookup_gop(self, num):
-    frame_b = num
-    while frame_b > 0 and self.index[frame_b, 0] != HEVC_SLICE_I:
-      frame_b -= 1
-
-    frame_e = num + 1
-    while frame_e < (len(self.index) - 1) and self.index[frame_e, 0] != HEVC_SLICE_I:
-      frame_e += 1
-
-    offset_b = self.index[frame_b, 1]
-    offset_e = self.index[frame_e, 1]
-
-    return (frame_b, frame_e, offset_b, offset_e)
-
-  def get_gop(self, num):
-    frame_b, frame_e, offset_b, offset_e = self._lookup_gop(num)
-    assert frame_b <= num < frame_e
-
-    num_frames = frame_e - frame_b
-
-    with FileReader(self.fn) as f:
-      f.seek(offset_b)
-      rawdat = f.read(offset_e - offset_b)
-
-      if num < self.first_iframe:
-        assert self.prefix_frame_data
-        rawdat = self.prefix_frame_data + rawdat
-
-      rawdat = self.prefix + rawdat
-
-    skip_frames = 0
-    if num < self.first_iframe:
-      skip_frames = self.num_prefix_frames
-
-    return frame_b, num_frames, skip_frames, rawdat
-
-
-class GOPFrameReader(BaseFrameReader):
-  #FrameReader with caching and readahead for formats that are group-of-picture based
-
-  def __init__(self, readahead=False, readbehind=False):
-    self.open_ = True
-
-    self.readahead = readahead
-    self.readbehind = readbehind
-    self.frame_cache = LRU(64)
-
-    if self.readahead:
-      self.cache_lock = threading.RLock()
-      self.readahead_last = None
-      self.readahead_len = 30
-      self.readahead_c = threading.Condition()
-      self.readahead_thread = threading.Thread(target=self._readahead_thread)
-      self.readahead_thread.daemon = True
-      self.readahead_thread.start()
-    else:
-      self.cache_lock = DoNothingContextManager()
-
-  def close(self):
-    if not self.open_:
-      return
-    self.open_ = False
-
-    if self.readahead:
-      self.readahead_c.acquire()
-      self.readahead_c.notify()
-      self.readahead_c.release()
-      self.readahead_thread.join()
-
-  def _readahead_thread(self):
-    while True:
-      self.readahead_c.acquire()
-      try:
-        if not self.open_:
-          break
-        self.readahead_c.wait()
-      finally:
-        self.readahead_c.release()
-      if not self.open_:
-        break
-      assert self.readahead_last
-      num, pix_fmt = self.readahead_last
-
-      if self.readbehind:
-        for k in range(num - 1, max(0, num - self.readahead_len), -1):
-          self._get_one(k, pix_fmt)
-      else:
-        for k in range(num, min(self.frame_count, num + self.readahead_len)):
-          self._get_one(k, pix_fmt)
-
-  def _get_one(self, num, pix_fmt):
-    assert num < self.frame_count
-
-    if (num, pix_fmt) in self.frame_cache:
-      return self.frame_cache[(num, pix_fmt)]
-
-    with self.cache_lock:
-      if (num, pix_fmt) in self.frame_cache:
-        return self.frame_cache[(num, pix_fmt)]
-
-      frame_b, num_frames, skip_frames, rawdat = self.get_gop(num)
-
-      ret = decompress_video_data(rawdat, self.vid_fmt, self.w, self.h, pix_fmt)
-      ret = ret[skip_frames:]
-      # assert ret.shape[0] == num_frames
-
-      for i in range(ret.shape[0]):
-        self.frame_cache[(frame_b+i, pix_fmt)] = ret[i]
-
-      return self.frame_cache[(num, pix_fmt)]
-
-  def get(self, num, count=1, pix_fmt="rgb24"):
-    assert self.frame_count is not None
-
-    if num + count > self.frame_count:
-      raise ValueError(f"{num + count} > {self.frame_count}")
-
-    if pix_fmt not in ("nv12", "yuv420p", "rgb24", "yuv444p"):
-      raise ValueError(f"Unsupported pixel format {pix_fmt!r}")
-
-    ret = [self._get_one(num + i, pix_fmt) for i in range(count)]
-
-    if self.readahead:
-      self.readahead_last = (num+count, pix_fmt)
-      self.readahead_c.acquire()
-      self.readahead_c.notify()
-      self.readahead_c.release()
-
-    return ret
-
-
-class StreamFrameReader(StreamGOPReader, GOPFrameReader):
-  def __init__(self, fn, frame_type, index_data, readahead=False, readbehind=False):
-    StreamGOPReader.__init__(self, fn, frame_type, index_data)
-    GOPFrameReader.__init__(self, readahead, readbehind)
-
-
-def GOPFrameIterator(gop_reader, pix_fmt='rgb24'):
-  dec = VideoStreamDecompressor(gop_reader.fn, gop_reader.vid_fmt, gop_reader.w, gop_reader.h, pix_fmt)
-  yield from dec.read()
-
-=======
         f.seek(off_b)
         raw = self.prefix + f.read(off_e - off_b)
       # number of frames to discard inside this GOP before the wanted one
@@ -389,7 +155,6 @@
     self._cache: LRUCache = LRUCache(cache_size)
     self.w, self.h, self.frame_count, = self.decoder.w, self.decoder.h, self.decoder.frame_count
     self.pix_fmt = pix_fmt
->>>>>>> 4e094bc7
 
     self.it: Iterator[tuple[int, np.ndarray]] | None = None
     self.fidx = -1
