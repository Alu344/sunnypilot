--- conflicted
+++ resolved
@@ -12,19 +12,12 @@
 ## Documentation
 https://docs.sunnypilot.ai/ is your one stop shop for everything from features to installation to FAQ about the sunnypilot
 
-<<<<<<< HEAD
 ## 🚘 Running on a dedicated device in a car
 * A supported device to run this software
     * a [comma three](https://comma.ai/shop/products/three) or a [C3X](https://comma.ai/shop/comma-3x)
 * This software
 * One of [the 300+ supported cars](https://github.com/commaai/openpilot/blob/master/docs/CARS.md). We support Honda, Toyota, Hyundai, Nissan, Kia, Chrysler, Lexus, Acura, Audi, VW, Ford and more. If your car is not supported but has adaptive cruise control and lane-keeping assist, it's likely able to run sunnypilot.
 * A [car harness](https://comma.ai/shop/products/car-harness) to connect to your car
-=======
-[![openpilot tests](https://github.com/commaai/openpilot/actions/workflows/selfdrive_tests.yaml/badge.svg)](https://github.com/commaai/openpilot/actions/workflows/selfdrive_tests.yaml)
-[![License: MIT](https://img.shields.io/badge/License-MIT-yellow.svg)](LICENSE)
-[![X Follow](https://img.shields.io/twitter/follow/comma_ai)](https://x.com/comma_ai)
-[![Discord](https://img.shields.io/discord/469524606043160576)](https://discord.comma.ai)
->>>>>>> 501fddac
 
 Detailed instructions for [how to mount the device in a car](https://comma.ai/setup).
 
@@ -80,7 +73,7 @@
 sunnypilot is open source software. The user is free to disable data collection if they wish to do so.
 
 sunnypilot logs the road-facing camera, CAN, GPS, IMU, magnetometer, thermal sensors, crashes, and operating system logs.
-The driver-facing camera is only logged if you explicitly opt-in in settings. The microphone is not recorded.
+The driver-facing camera and microphone are only logged if you explicitly opt-in in settings.
 
 By using this software, you understand that use of this software or its related services will generate certain types of user data, which may be logged and stored at the sole discretion of comma. By accepting this agreement, you grant an irrevocable, perpetual, worldwide right to comma for the use of this data.
 
@@ -90,7 +83,6 @@
 
 The original openpilot license notice, including comma.ai’s indemnification and alpha software disclaimer, is reproduced below as required:
 
-<<<<<<< HEAD
 > openpilot is released under the MIT license. Some parts of the software are released under other licenses as specified.
 >
 > Any user of this software shall indemnify and hold harmless Comma.ai, Inc. and its directors, officers, employees, agents, stockholders, affiliates, subcontractors and customers from and against all allegations, claims, actions, suits, demands, damages, liabilities, obligations, losses, settlements, judgments, costs and expenses (including without limitation attorneys’ fees and costs) which arise out of, relate to or result from any use of this software by user.
@@ -123,9 +115,5 @@
 <br></br>
 
 Your continuous love and support are greatly appreciated! Enjoy 🥰
-=======
-openpilot logs the road-facing cameras, CAN, GPS, IMU, magnetometer, thermal sensors, crashes, and operating system logs.
-The driver-facing camera and microphone are only logged if you explicitly opt-in in settings.
->>>>>>> 501fddac
 
 <span>-</span> Jason, Founder of sunnypilot