--- conflicted
+++ resolved
@@ -362,7 +362,6 @@
         <source> Resetting calibration will restart openpilot if the car is powered on.</source>
         <translation type="unfinished"></translation>
     </message>
-<<<<<<< HEAD
 </context>
 <context>
     <name>DevicePanelSP</name>
@@ -477,8 +476,6 @@
         <source>Miles</source>
         <translation type="unfinished"></translation>
     </message>
-=======
->>>>>>> 2e41d959
 </context>
 <context>
     <name>DriverViewWindow</name>
@@ -1400,6 +1397,10 @@
         <source>Cruise</source>
         <translation type="unfinished"></translation>
     </message>
+    <message>
+        <source>Visuals</source>
+        <translation type="unfinished"></translation>
+    </message>
 </context>
 <context>
     <name>Setup</name>
@@ -1937,13 +1938,6 @@
 <context>
     <name>TogglesPanel</name>
     <message>
-<<<<<<< HEAD
-=======
-        <source>Enable openpilot</source>
-        <translation>تمكين openpilot</translation>
-    </message>
-    <message>
->>>>>>> 2e41d959
         <source>Enable Lane Departure Warnings</source>
         <translation>قم بتمكين تحذيرات مغادرة المسار</translation>
     </message>
@@ -2040,7 +2034,6 @@
         <translation>تمكين مراقبة السائق حتى عندما لا يكون نظام OpenPilot مُفعّلاً.</translation>
     </message>
     <message>
-<<<<<<< HEAD
         <source>Enable Dynamic Experimental Control</source>
         <translation type="unfinished"></translation>
     </message>
@@ -2054,22 +2047,16 @@
     </message>
     <message>
         <source>Use the sunnypilot system for adaptive cruise control and lane keep driver assistance. Your attention is required at all times to use this feature.</source>
-=======
-        <source>Use the openpilot system for adaptive cruise control and lane keep driver assistance. Your attention is required at all times to use this feature.</source>
->>>>>>> 2e41d959
         <translation type="unfinished"></translation>
     </message>
     <message>
         <source> Changing this setting will restart openpilot if the car is powered on.</source>
         <translation type="unfinished"></translation>
     </message>
-<<<<<<< HEAD
     <message>
         <source>openpilot longitudinal control may come in a future update.</source>
         <translation type="unfinished"></translation>
     </message>
-=======
->>>>>>> 2e41d959
 </context>
 <context>
     <name>Updater</name>
