<?xml version="1.0" encoding="utf-8"?>
<!DOCTYPE TS>
<TS version="2.1" language="de_DE">
<context>
    <name>AbstractAlert</name>
    <message>
        <source>Close</source>
        <translation>Schließen</translation>
    </message>
    <message>
        <source>Snooze Update</source>
        <translation>Update pausieren</translation>
    </message>
    <message>
        <source>Reboot and Update</source>
        <translation>Aktualisieren und neu starten</translation>
    </message>
</context>
<context>
    <name>AdvancedNetworking</name>
    <message>
        <source>Back</source>
        <translation>Zurück</translation>
    </message>
    <message>
        <source>Enable Tethering</source>
        <translation>Tethering aktivieren</translation>
    </message>
    <message>
        <source>Tethering Password</source>
        <translation>Tethering Passwort</translation>
    </message>
    <message>
        <source>EDIT</source>
        <translation>ÄNDERN</translation>
    </message>
    <message>
        <source>Enter new tethering password</source>
        <translation>Neues tethering Passwort eingeben</translation>
    </message>
    <message>
        <source>IP Address</source>
        <translation>IP Adresse</translation>
    </message>
    <message>
        <source>Enable Roaming</source>
        <translation>Roaming aktivieren</translation>
    </message>
    <message>
        <source>APN Setting</source>
        <translation>APN Einstellungen</translation>
    </message>
    <message>
        <source>Enter APN</source>
        <translation>APN eingeben</translation>
    </message>
    <message>
        <source>leave blank for automatic configuration</source>
        <translation>für automatische Konfiguration leer lassen</translation>
    </message>
    <message>
        <source>Cellular Metered</source>
        <translation>Getaktete Verbindung</translation>
    </message>
    <message>
        <source>Prevent large data uploads when on a metered connection</source>
        <translation>Hochladen großer Dateien über getaktete Verbindungen unterbinden</translation>
    </message>
    <message>
        <source>Hidden Network</source>
        <translation type="unfinished"></translation>
    </message>
    <message>
        <source>CONNECT</source>
        <translation type="unfinished">CONNECT</translation>
    </message>
    <message>
        <source>Enter SSID</source>
        <translation type="unfinished">SSID eingeben</translation>
    </message>
    <message>
        <source>Enter password</source>
        <translation type="unfinished">Passwort eingeben</translation>
    </message>
    <message>
        <source>for &quot;%1&quot;</source>
        <translation type="unfinished">für &quot;%1&quot;</translation>
    </message>
</context>
<context>
    <name>ConfirmationDialog</name>
    <message>
        <source>Ok</source>
        <translation>Ok</translation>
    </message>
    <message>
        <source>Cancel</source>
        <translation>Abbrechen</translation>
    </message>
</context>
<context>
    <name>DeclinePage</name>
    <message>
        <source>You must accept the Terms and Conditions in order to use openpilot.</source>
        <translation>Du musst die Nutzungsbedingungen akzeptieren, um Openpilot zu benutzen.</translation>
    </message>
    <message>
        <source>Back</source>
        <translation>Zurück</translation>
    </message>
    <message>
        <source>Decline, uninstall %1</source>
        <translation>Ablehnen, deinstallieren %1</translation>
    </message>
</context>
<context>
    <name>DeveloperPanel</name>
    <message>
        <source>Joystick Debug Mode</source>
        <translation type="unfinished"></translation>
    </message>
    <message>
        <source>Longitudinal Maneuver Mode</source>
        <translation type="unfinished"></translation>
    </message>
    <message>
        <source>Enables or disables the github runner service.</source>
        <translation type="unfinished"></translation>
    </message>
    <message>
        <source>Enable GitHub runner service</source>
        <translation type="unfinished"></translation>
    </message>
    <message>
        <source>Hyundai: Enable Radar Tracks</source>
        <translation type="unfinished"></translation>
    </message>
    <message>
        <source>Enable this to attempt to enable radar tracks for Hyundai, Kia, and Genesis models equipped with the supported Mando SCC radar. This allows sunnypilot to use radar data for improved lead tracking and overall longitudinal performance.</source>
        <translation type="unfinished"></translation>
    </message>
    <message>
        <source>Enable ADB</source>
        <translation type="unfinished"></translation>
    </message>
    <message>
        <source>ADB (Android Debug Bridge) allows connecting to your device over USB or over the network. See https://docs.comma.ai/how-to/connect-to-comma for more info.</source>
        <translation type="unfinished"></translation>
    </message>
    <message>
        <source>openpilot Longitudinal Control (Alpha)</source>
        <translation type="unfinished"></translation>
    </message>
    <message>
        <source>WARNING: openpilot longitudinal control is in alpha for this car and will disable Automatic Emergency Braking (AEB).</source>
        <translation type="unfinished"></translation>
    </message>
    <message>
        <source>On this car, openpilot defaults to the car&apos;s built-in ACC instead of openpilot&apos;s longitudinal control. Enable this to switch to openpilot longitudinal control. Enabling Experimental mode is recommended when enabling openpilot longitudinal control alpha.</source>
        <translation type="unfinished"></translation>
    </message>
</context>
<context>
    <name>DevicePanel</name>
    <message>
        <source>Dongle ID</source>
        <translation>Dongle ID</translation>
    </message>
    <message>
        <source>N/A</source>
        <translation>Nicht verfügbar</translation>
    </message>
    <message>
        <source>Serial</source>
        <translation>Seriennummer</translation>
    </message>
    <message>
        <source>Driver Camera</source>
        <translation>Fahrerkamera</translation>
    </message>
    <message>
        <source>PREVIEW</source>
        <translation>VORSCHAU</translation>
    </message>
    <message>
        <source>Preview the driver facing camera to ensure that driver monitoring has good visibility. (vehicle must be off)</source>
        <translation>Vorschau der auf den Fahrer gerichteten Kamera, um sicherzustellen, dass die Fahrerüberwachung eine gute Sicht hat. (Fahrzeug muss aus sein)</translation>
    </message>
    <message>
        <source>Reset Calibration</source>
        <translation>Neu kalibrieren</translation>
    </message>
    <message>
        <source>RESET</source>
        <translation>RESET</translation>
    </message>
    <message>
        <source>Are you sure you want to reset calibration?</source>
        <translation>Bist du sicher, dass du die Kalibrierung zurücksetzen möchtest?</translation>
    </message>
    <message>
        <source>Review Training Guide</source>
        <translation>Trainingsanleitung wiederholen</translation>
    </message>
    <message>
        <source>REVIEW</source>
        <translation>TRAINING</translation>
    </message>
    <message>
        <source>Review the rules, features, and limitations of openpilot</source>
        <translation>Wiederhole die Regeln, Fähigkeiten und Limitierungen von Openpilot</translation>
    </message>
    <message>
        <source>Are you sure you want to review the training guide?</source>
        <translation>Bist du sicher, dass du die Trainingsanleitung wiederholen möchtest?</translation>
    </message>
    <message>
        <source>Regulatory</source>
        <translation>Rechtliche Hinweise</translation>
    </message>
    <message>
        <source>VIEW</source>
        <translation>ANSEHEN</translation>
    </message>
    <message>
        <source>Change Language</source>
        <translation>Sprache ändern</translation>
    </message>
    <message>
        <source>CHANGE</source>
        <translation>ÄNDERN</translation>
    </message>
    <message>
        <source>Select a language</source>
        <translation>Sprache wählen</translation>
    </message>
    <message>
        <source>Reboot</source>
        <translation>Neustart</translation>
    </message>
    <message>
        <source>Power Off</source>
        <translation>Ausschalten</translation>
    </message>
    <message>
        <source>openpilot requires the device to be mounted within 4° left or right and within 5° up or 9° down. openpilot is continuously calibrating, resetting is rarely required.</source>
        <translation>Damit Openpilot funktioniert, darf die Installationsposition nicht mehr als 4° nach rechts/links, 5° nach oben und 9° nach unten abweichen. Openpilot kalibriert sich durchgehend, ein Zurücksetzen ist selten notwendig.</translation>
    </message>
    <message>
        <source> Your device is pointed %1° %2 and %3° %4.</source>
        <translation> Deine Geräteausrichtung ist %1° %2 und %3° %4.</translation>
    </message>
    <message>
        <source>down</source>
        <translation>unten</translation>
    </message>
    <message>
        <source>up</source>
        <translation>oben</translation>
    </message>
    <message>
        <source>left</source>
        <translation>links</translation>
    </message>
    <message>
        <source>right</source>
        <translation>rechts</translation>
    </message>
    <message>
        <source>Are you sure you want to reboot?</source>
        <translation>Bist du sicher, dass du das Gerät neu starten möchtest?</translation>
    </message>
    <message>
        <source>Disengage to Reboot</source>
        <translation>Für Neustart deaktivieren</translation>
    </message>
    <message>
        <source>Are you sure you want to power off?</source>
        <translation>Bist du sicher, dass du das Gerät ausschalten möchtest?</translation>
    </message>
    <message>
        <source>Disengage to Power Off</source>
        <translation>Zum Ausschalten deaktivieren</translation>
    </message>
    <message>
        <source>Reset</source>
        <translation>Zurücksetzen</translation>
    </message>
    <message>
        <source>Review</source>
        <translation>Überprüfen</translation>
    </message>
    <message>
        <source>Pair your device with comma connect (connect.comma.ai) and claim your comma prime offer.</source>
        <translation>Koppele dein Gerät mit Comma Connect (connect.comma.ai) und sichere dir dein Comma Prime Angebot.</translation>
    </message>
    <message>
        <source>Pair Device</source>
        <translation type="unfinished"></translation>
    </message>
    <message>
        <source>PAIR</source>
        <translation type="unfinished"></translation>
    </message>
</context>
<context>
    <name>DevicePanelSP</name>
    <message>
        <source>Driver Camera Preview</source>
        <translation type="unfinished"></translation>
    </message>
    <message>
        <source>Training Guide</source>
        <translation type="unfinished"></translation>
    </message>
    <message>
        <source>Language</source>
        <translation type="unfinished"></translation>
    </message>
    <message>
        <source>Reboot</source>
        <translation type="unfinished">Neustart</translation>
    </message>
    <message>
        <source>Regulatory</source>
        <translation type="unfinished">Rechtliche Hinweise</translation>
    </message>
    <message>
        <source>Are you sure you want to review the training guide?</source>
        <translation type="unfinished">Bist du sicher, dass du die Trainingsanleitung wiederholen möchtest?</translation>
    </message>
    <message>
        <source>Review</source>
        <translation type="unfinished">Überprüfen</translation>
    </message>
    <message>
        <source>Select a language</source>
        <translation type="unfinished">Sprache wählen</translation>
    </message>
    <message>
        <source>Power Off</source>
        <translation type="unfinished">Ausschalten</translation>
    </message>
    <message>
        <source>Offroad Mode</source>
        <translation type="unfinished"></translation>
    </message>
    <message>
        <source>Are you sure you want to exit Always Offroad mode?</source>
        <translation type="unfinished"></translation>
    </message>
    <message>
        <source>Confirm</source>
        <translation type="unfinished">Bestätigen</translation>
    </message>
    <message>
        <source>Are you sure you want to enter Always Offroad mode?</source>
        <translation type="unfinished"></translation>
    </message>
    <message>
        <source>Disengage to Enter Always Offroad Mode</source>
        <translation type="unfinished"></translation>
    </message>
    <message>
        <source>Exit Always Offroad</source>
        <translation type="unfinished"></translation>
    </message>
    <message>
        <source>Always Offroad</source>
        <translation type="unfinished"></translation>
    </message>
</context>
<context>
    <name>DriveStats</name>
    <message>
        <source>Drives</source>
        <translation>Fahrten</translation>
    </message>
    <message>
        <source>Hours</source>
        <translation>Stunden</translation>
    </message>
    <message>
        <source>ALL TIME</source>
        <translation>Gesamtzeit</translation>
    </message>
    <message>
        <source>PAST WEEK</source>
        <translation>Letzte Woche</translation>
    </message>
    <message>
        <source>KM</source>
        <translation>KM</translation>
    </message>
    <message>
        <source>Miles</source>
        <translation>Meilen</translation>
    </message>
</context>
<context>
    <name>DriverViewWindow</name>
    <message>
        <source>camera starting</source>
        <translation>Kamera startet</translation>
    </message>
</context>
<context>
    <name>ExperimentalModeButton</name>
    <message>
        <source>EXPERIMENTAL MODE ON</source>
        <translation>EXPERIMENTELLER MODUS AN</translation>
    </message>
    <message>
        <source>CHILL MODE ON</source>
        <translation>ENTSPANNTER MODUS AN</translation>
    </message>
</context>
<context>
    <name>HudRenderer</name>
    <message>
        <source>km/h</source>
        <translation>km/h</translation>
    </message>
    <message>
        <source>mph</source>
        <translation>mph</translation>
    </message>
    <message>
        <source>MAX</source>
        <translation>MAX</translation>
    </message>
</context>
<context>
    <name>InputDialog</name>
    <message>
        <source>Cancel</source>
        <translation>Abbrechen</translation>
    </message>
    <message numerus="yes">
        <source>Need at least %n character(s)!</source>
        <translation>
            <numerusform>Mindestens %n Buchstabe benötigt!</numerusform>
            <numerusform>Mindestens %n Buchstaben benötigt!</numerusform>
        </translation>
    </message>
</context>
<context>
    <name>Installer</name>
    <message>
        <source>Installing...</source>
        <translation>Installiere...</translation>
    </message>
</context>
<context>
    <name>MadsSettings</name>
    <message>
        <source>Toggle with Main Cruise</source>
        <translation type="unfinished"></translation>
    </message>
    <message>
        <source>Unified Engagement Mode (UEM)</source>
        <translation type="unfinished"></translation>
    </message>
    <message>
        <source>Engage lateral and longitudinal control with cruise control engagement.</source>
        <translation type="unfinished"></translation>
    </message>
    <message>
        <source>Note: Once lateral control is engaged via UEM, it will remain engaged until it is manually disabled via the MADS button or car shut off.</source>
        <translation type="unfinished"></translation>
    </message>
    <message>
        <source>Remain Active</source>
        <translation type="unfinished"></translation>
    </message>
    <message>
        <source>Pause Steering</source>
        <translation type="unfinished"></translation>
    </message>
    <message>
        <source>Steering Mode After Braking</source>
        <translation type="unfinished"></translation>
    </message>
    <message>
        <source>Choose how Automatic Lane Centering (ALC) behaves after the brake pedal is manually pressed in sunnypilot.

Remain Active: ALC will remain active even after the brake pedal is pressed.
Pause Steering: ALC will be paused after the brake pedal is manually pressed.</source>
        <translation type="unfinished"></translation>
    </message>
    <message>
        <source>Note: For vehicles without LFA/LKAS button, disabling this will prevent lateral control engagement.</source>
        <translation type="unfinished"></translation>
    </message>
</context>
<context>
    <name>MultiOptionDialog</name>
    <message>
        <source>Select</source>
        <translation>Auswählen</translation>
    </message>
    <message>
        <source>Cancel</source>
        <translation>Abbrechen</translation>
    </message>
</context>
<context>
    <name>Networking</name>
    <message>
        <source>Advanced</source>
        <translation>Erweitert</translation>
    </message>
    <message>
        <source>Enter password</source>
        <translation>Passwort eingeben</translation>
    </message>
    <message>
        <source>for &quot;%1&quot;</source>
        <translation>für &quot;%1&quot;</translation>
    </message>
    <message>
        <source>Wrong password</source>
        <translation>Falsches Passwort</translation>
    </message>
</context>
<context>
    <name>NetworkingSP</name>
    <message>
        <source>Scan</source>
        <translation type="unfinished"></translation>
    </message>
    <message>
        <source>Scanning...</source>
        <translation type="unfinished"></translation>
    </message>
</context>
<context>
    <name>OffroadAlert</name>
    <message>
        <source>Immediately connect to the internet to check for updates. If you do not connect to the internet, openpilot won&apos;t engage in %1</source>
        <translation type="unfinished"></translation>
    </message>
    <message>
        <source>Connect to internet to check for updates. openpilot won&apos;t automatically start until it connects to internet to check for updates.</source>
        <translation type="unfinished"></translation>
    </message>
    <message>
        <source>Unable to download updates
%1</source>
        <translation type="unfinished"></translation>
    </message>
    <message>
        <source>Taking camera snapshots. System won&apos;t start until finished.</source>
        <translation type="unfinished"></translation>
    </message>
    <message>
        <source>An update to your device&apos;s operating system is downloading in the background. You will be prompted to update when it&apos;s ready to install.</source>
        <translation type="unfinished"></translation>
    </message>
    <message>
        <source>Device failed to register. It will not connect to or upload to comma.ai servers, and receives no support from comma.ai. If this is an official device, visit https://comma.ai/support.</source>
        <translation type="unfinished"></translation>
    </message>
    <message>
        <source>NVMe drive not mounted.</source>
        <translation type="unfinished"></translation>
    </message>
    <message>
        <source>Unsupported NVMe drive detected. Device may draw significantly more power and overheat due to the unsupported NVMe.</source>
        <translation type="unfinished"></translation>
    </message>
    <message>
        <source>openpilot was unable to identify your car. Your car is either unsupported or its ECUs are not recognized. Please submit a pull request to add the firmware versions to the proper vehicle. Need help? Join discord.comma.ai.</source>
        <translation type="unfinished"></translation>
    </message>
    <message>
        <source>openpilot detected a change in the device&apos;s mounting position. Ensure the device is fully seated in the mount and the mount is firmly secured to the windshield.</source>
        <translation type="unfinished"></translation>
    </message>
    <message>
        <source>Device temperature too high. System cooling down before starting. Current internal component temperature: %1</source>
        <translation type="unfinished"></translation>
    </message>
    <message>
        <source>sunnypilot is now in Always Offroad mode. sunnypilot won&apos;t start until Always Offroad mode is disabled. Go to &quot;Settings&quot; -&gt; &quot;Device&quot; to exit Always Offroad mode.</source>
        <translation type="unfinished"></translation>
    </message>
</context>
<context>
    <name>OffroadHome</name>
    <message>
        <source>UPDATE</source>
        <translation>Aktualisieren</translation>
    </message>
    <message>
        <source> ALERTS</source>
        <translation> HINWEISE</translation>
    </message>
    <message>
        <source> ALERT</source>
        <translation> HINWEIS</translation>
    </message>
</context>
<context>
    <name>OnroadAlerts</name>
    <message>
        <source>openpilot Unavailable</source>
        <translation type="unfinished"></translation>
    </message>
    <message>
        <source>TAKE CONTROL IMMEDIATELY</source>
        <translation type="unfinished"></translation>
    </message>
    <message>
        <source>Reboot Device</source>
        <translation type="unfinished"></translation>
    </message>
    <message>
        <source>Waiting to start</source>
        <translation type="unfinished"></translation>
    </message>
    <message>
        <source>System Unresponsive</source>
        <translation type="unfinished"></translation>
    </message>
</context>
<context>
    <name>PairingPopup</name>
    <message>
        <source>Pair your device to your comma account</source>
        <translation>Verbinde dein Gerät mit deinem comma Konto</translation>
    </message>
    <message>
        <source>Go to https://connect.comma.ai on your phone</source>
        <translation>Gehe zu https://connect.comma.ai auf deinem Handy</translation>
    </message>
    <message>
        <source>Click &quot;add new device&quot; and scan the QR code on the right</source>
        <translation>Klicke auf &quot;neues Gerät hinzufügen&quot; und scanne den QR code rechts</translation>
    </message>
    <message>
        <source>Bookmark connect.comma.ai to your home screen to use it like an app</source>
        <translation>Füge connect.comma.ai als Lesezeichen auf deinem Homescreen hinzu um es wie eine App zu verwenden</translation>
    </message>
    <message>
        <source>Please connect to Wi-Fi to complete initial pairing</source>
        <translation type="unfinished"></translation>
    </message>
</context>
<context>
    <name>ParamControl</name>
    <message>
        <source>Cancel</source>
        <translation>Abbrechen</translation>
    </message>
    <message>
        <source>Enable</source>
        <translation>Aktivieren</translation>
    </message>
</context>
<context>
    <name>ParamControlSP</name>
    <message>
        <source>Cancel</source>
        <translation>Abbrechen</translation>
    </message>
    <message>
        <source>Enable</source>
        <translation>Aktivieren</translation>
    </message>
</context>
<context>
    <name>PlatformSelector</name>
    <message>
        <source>Vehicle</source>
        <translation type="unfinished"></translation>
    </message>
    <message>
        <source>SEARCH</source>
        <translation type="unfinished"></translation>
    </message>
    <message>
        <source>Search your vehicle</source>
        <translation type="unfinished"></translation>
    </message>
    <message>
        <source>SEARCHING</source>
        <translation type="unfinished"></translation>
    </message>
    <message>
        <source>No vehicles found for query: %1</source>
        <translation type="unfinished"></translation>
    </message>
    <message>
        <source>Select a vehicle</source>
        <translation type="unfinished"></translation>
    </message>
    <message>
        <source>Enter model year (e.g., 2021) and model name (Toyota Corolla):</source>
        <translation type="unfinished"></translation>
    </message>
    <message>
        <source>Vehicle Selector</source>
        <translation type="unfinished"></translation>
    </message>
    <message>
        <source>This setting will take effect once the device enters offroad state.</source>
        <translation type="unfinished"></translation>
    </message>
    <message>
        <source>This setting will take effect immediately.</source>
        <translation type="unfinished"></translation>
    </message>
    <message>
        <source>Confirm</source>
        <translation type="unfinished">Bestätigen</translation>
    </message>
    <message>
        <source>Cancel</source>
        <translation type="unfinished">Abbrechen</translation>
    </message>
    <message>
        <source>REMOVE</source>
        <translation type="unfinished">LÖSCHEN</translation>
    </message>
</context>
<context>
    <name>PrimeAdWidget</name>
    <message>
        <source>Upgrade Now</source>
        <translation>Jetzt abonieren</translation>
    </message>
    <message>
        <source>Become a comma prime member at connect.comma.ai</source>
        <translation>Werde Comma Prime Mitglied auf connect.comma.ai</translation>
    </message>
    <message>
        <source>PRIME FEATURES:</source>
        <translation>PRIME FUNKTIONEN:</translation>
    </message>
    <message>
        <source>Remote access</source>
        <translation>Fernzugriff</translation>
    </message>
    <message>
        <source>24/7 LTE connectivity</source>
        <translation type="unfinished"></translation>
    </message>
    <message>
        <source>1 year of drive storage</source>
        <translation type="unfinished"></translation>
    </message>
    <message>
        <source>Remote snapshots</source>
        <translation type="unfinished"></translation>
    </message>
</context>
<context>
    <name>PrimeUserWidget</name>
    <message>
        <source>✓ SUBSCRIBED</source>
        <translation>✓ ABBONIERT</translation>
    </message>
    <message>
        <source>comma prime</source>
        <translation>comma prime</translation>
    </message>
</context>
<context>
    <name>QObject</name>
    <message>
        <source>Reboot</source>
        <translation>Neustart</translation>
    </message>
    <message>
        <source>Exit</source>
        <translation>Verlassen</translation>
    </message>
    <message>
        <source>openpilot</source>
        <translation>openpilot</translation>
    </message>
    <message numerus="yes">
        <source>%n minute(s) ago</source>
        <translation>
            <numerusform>vor %n Minute</numerusform>
            <numerusform>vor %n Minuten</numerusform>
        </translation>
    </message>
    <message numerus="yes">
        <source>%n hour(s) ago</source>
        <translation>
            <numerusform>vor %n Stunde</numerusform>
            <numerusform>vor %n Stunden</numerusform>
        </translation>
    </message>
    <message numerus="yes">
        <source>%n day(s) ago</source>
        <translation>
            <numerusform>vor %n Tag</numerusform>
            <numerusform>vor %n Tagen</numerusform>
        </translation>
    </message>
    <message>
        <source>now</source>
        <translation type="unfinished"></translation>
    </message>
</context>
<context>
    <name>Reset</name>
    <message>
        <source>Reset failed. Reboot to try again.</source>
        <translation>Zurücksetzen fehlgeschlagen. Starte das Gerät neu und versuche es wieder.</translation>
    </message>
    <message>
        <source>Are you sure you want to reset your device?</source>
        <translation>Bist du sicher, dass du das Gerät auf Werkseinstellungen zurücksetzen möchtest?</translation>
    </message>
    <message>
        <source>System Reset</source>
        <translation>System auf Werkseinstellungen zurücksetzen</translation>
    </message>
    <message>
        <source>Cancel</source>
        <translation>Abbrechen</translation>
    </message>
    <message>
        <source>Reboot</source>
        <translation>Neustart</translation>
    </message>
    <message>
        <source>Confirm</source>
        <translation>Bestätigen</translation>
    </message>
    <message>
        <source>Unable to mount data partition. Partition may be corrupted. Press confirm to erase and reset your device.</source>
        <translation type="unfinished"></translation>
    </message>
    <message>
        <source>Resetting device...
This may take up to a minute.</source>
        <translation type="unfinished"></translation>
    </message>
    <message>
        <source>System reset triggered. Press confirm to erase all content and settings. Press cancel to resume boot.</source>
        <translation type="unfinished"></translation>
    </message>
</context>
<context>
    <name>SettingsWindow</name>
    <message>
        <source>×</source>
        <translation>x</translation>
    </message>
    <message>
        <source>Device</source>
        <translation>Gerät</translation>
    </message>
    <message>
        <source>Network</source>
        <translation>Netzwerk</translation>
    </message>
    <message>
        <source>Toggles</source>
        <translation>Schalter</translation>
    </message>
    <message>
        <source>Software</source>
        <translation>Software</translation>
    </message>
    <message>
        <source>Developer</source>
        <translation type="unfinished"></translation>
    </message>
</context>
<context>
    <name>SettingsWindowSP</name>
    <message>
        <source>×</source>
        <translation>x</translation>
    </message>
    <message>
        <source>Device</source>
        <translation>Gerät</translation>
    </message>
    <message>
        <source>Network</source>
        <translation>Netzwerk</translation>
    </message>
    <message>
        <source>Toggles</source>
        <translation>Schalter</translation>
    </message>
    <message>
        <source>Software</source>
        <translation>Software</translation>
    </message>
    <message>
        <source>Developer</source>
        <translation type="unfinished"></translation>
    </message>
    <message>
        <source>sunnypilot</source>
        <translation>sunnypilot</translation>
    </message>
    <message>
        <source>sunnylink</source>
        <translation type="unfinished"></translation>
    </message>
    <message>
        <source>Trips</source>
        <translation type="unfinished"></translation>
    </message>
    <message>
        <source>Vehicle</source>
        <translation type="unfinished"></translation>
    </message>
</context>
<context>
    <name>Setup</name>
    <message>
        <source>WARNING: Low Voltage</source>
        <translation>Warnung: Batteriespannung niedrig</translation>
    </message>
    <message>
        <source>Power your device in a car with a harness or proceed at your own risk.</source>
        <translation>Versorge dein Gerät über einen Kabelbaum im Auto mit Strom, oder fahre auf eigene Gefahr fort.</translation>
    </message>
    <message>
        <source>Power off</source>
        <translation>Ausschalten</translation>
    </message>
    <message>
        <source>Continue</source>
        <translation>Fortsetzen</translation>
    </message>
    <message>
        <source>Getting Started</source>
        <translation>Loslegen</translation>
    </message>
    <message>
        <source>Before we get on the road, let’s finish installation and cover some details.</source>
        <translation>Bevor wir uns auf die Straße begeben, lass uns die Installation fertigstellen und einige Details prüfen.</translation>
    </message>
    <message>
        <source>Connect to Wi-Fi</source>
        <translation>Mit WLAN verbinden</translation>
    </message>
    <message>
        <source>Back</source>
        <translation>Zurück</translation>
    </message>
    <message>
        <source>Continue without Wi-Fi</source>
        <translation>Ohne WLAN fortsetzen</translation>
    </message>
    <message>
        <source>Waiting for internet</source>
        <translation>Auf Internet warten</translation>
    </message>
    <message>
        <source>Enter URL</source>
        <translation>URL eingeben</translation>
    </message>
    <message>
        <source>for Custom Software</source>
        <translation>für spezifische Software</translation>
    </message>
    <message>
        <source>Downloading...</source>
        <translation>Herunterladen...</translation>
    </message>
    <message>
        <source>Download Failed</source>
        <translation>Herunterladen fehlgeschlagen</translation>
    </message>
    <message>
        <source>Ensure the entered URL is valid, and the device’s internet connection is good.</source>
        <translation>Stelle sicher, dass die eingegebene URL korrekt ist und dein Gerät eine stabile Internetverbindung hat.</translation>
    </message>
    <message>
        <source>Reboot device</source>
        <translation>Gerät neustarten</translation>
    </message>
    <message>
        <source>Start over</source>
        <translation>Von neuem beginnen</translation>
    </message>
    <message>
        <source>No custom software found at this URL.</source>
        <translation type="unfinished"></translation>
    </message>
    <message>
        <source>Something went wrong. Reboot the device.</source>
        <translation type="unfinished"></translation>
    </message>
    <message>
        <source>Select a language</source>
        <translation>Sprache wählen</translation>
    </message>
    <message>
        <source>Choose Software to Install</source>
        <translation type="unfinished"></translation>
    </message>
    <message>
        <source>openpilot</source>
        <translation type="unfinished">openpilot</translation>
    </message>
    <message>
        <source>Custom Software</source>
        <translation type="unfinished"></translation>
    </message>
</context>
<context>
    <name>SetupWidget</name>
    <message>
        <source>Finish Setup</source>
        <translation>Einrichtung beenden</translation>
    </message>
    <message>
        <source>Pair your device with comma connect (connect.comma.ai) and claim your comma prime offer.</source>
        <translation>Koppele dein Gerät mit Comma Connect (connect.comma.ai) und sichere dir dein Comma Prime Angebot.</translation>
    </message>
    <message>
        <source>Pair device</source>
        <translation>Gerät koppeln</translation>
    </message>
</context>
<context>
    <name>Sidebar</name>
    <message>
        <source>CONNECT</source>
        <translatorcomment>This is a brand/service name for comma connect, don&apos;t translate</translatorcomment>
        <translation>CONNECT</translation>
    </message>
    <message>
        <source>OFFLINE</source>
        <translation>OFFLINE</translation>
    </message>
    <message>
        <source>ONLINE</source>
        <translation>ONLINE</translation>
    </message>
    <message>
        <source>ERROR</source>
        <translation>FEHLER</translation>
    </message>
    <message>
        <source>TEMP</source>
        <translation>TEMP</translation>
    </message>
    <message>
        <source>HIGH</source>
        <translation>HOCH</translation>
    </message>
    <message>
        <source>GOOD</source>
        <translation>GUT</translation>
    </message>
    <message>
        <source>OK</source>
        <translation>OK</translation>
    </message>
    <message>
        <source>VEHICLE</source>
        <translation>FAHRZEUG</translation>
    </message>
    <message>
        <source>NO</source>
        <translation>KEIN</translation>
    </message>
    <message>
        <source>PANDA</source>
        <translation>PANDA</translation>
    </message>
    <message>
        <source>--</source>
        <translation>--</translation>
    </message>
    <message>
        <source>Wi-Fi</source>
        <translation>WLAN</translation>
    </message>
    <message>
        <source>ETH</source>
        <translation>LAN</translation>
    </message>
    <message>
        <source>2G</source>
        <translation>2G</translation>
    </message>
    <message>
        <source>3G</source>
        <translation>3G</translation>
    </message>
    <message>
        <source>LTE</source>
        <translation>LTE</translation>
    </message>
    <message>
        <source>5G</source>
        <translation>5G</translation>
    </message>
</context>
<context>
    <name>SidebarSP</name>
    <message>
        <source>DISABLED</source>
        <translation type="unfinished"></translation>
    </message>
    <message>
        <source>OFFLINE</source>
        <translation type="unfinished">OFFLINE</translation>
    </message>
    <message>
        <source>REGIST...</source>
        <translation type="unfinished"></translation>
    </message>
    <message>
        <source>ONLINE</source>
        <translation type="unfinished">ONLINE</translation>
    </message>
    <message>
        <source>ERROR</source>
        <translation type="unfinished">FEHLER</translation>
    </message>
    <message>
        <source>SUNNYLINK</source>
        <translation type="unfinished"></translation>
    </message>
</context>
<context>
    <name>SoftwarePanel</name>
    <message>
        <source>UNINSTALL</source>
        <translatorcomment>Too long for UI</translatorcomment>
        <translation>DEINSTALL</translation>
    </message>
    <message>
        <source>Uninstall %1</source>
        <translation>Deinstalliere %1</translation>
    </message>
    <message>
        <source>Are you sure you want to uninstall?</source>
        <translation>Bist du sicher, dass du Openpilot entfernen möchtest?</translation>
    </message>
    <message>
        <source>CHECK</source>
        <translation>ÜBERPRÜFEN</translation>
    </message>
    <message>
        <source>Updates are only downloaded while the car is off.</source>
        <translation>Updates werden nur heruntergeladen, wenn das Auto aus ist.</translation>
    </message>
    <message>
        <source>Current Version</source>
        <translation>Aktuelle Version</translation>
    </message>
    <message>
        <source>Download</source>
        <translation>Download</translation>
    </message>
    <message>
        <source>Install Update</source>
        <translation>Update installieren</translation>
    </message>
    <message>
        <source>INSTALL</source>
        <translation>INSTALLIEREN</translation>
    </message>
    <message>
        <source>Target Branch</source>
        <translation>Ziel Branch</translation>
    </message>
    <message>
        <source>SELECT</source>
        <translation>AUSWÄHLEN</translation>
    </message>
    <message>
        <source>Select a branch</source>
        <translation>Wähle einen Branch</translation>
    </message>
    <message>
        <source>Uninstall</source>
        <translation>Deinstallieren</translation>
    </message>
    <message>
        <source>failed to check for update</source>
        <translation type="unfinished"></translation>
    </message>
    <message>
        <source>up to date, last checked %1</source>
        <translation type="unfinished"></translation>
    </message>
    <message>
        <source>DOWNLOAD</source>
        <translation type="unfinished"></translation>
    </message>
    <message>
        <source>update available</source>
        <translation type="unfinished"></translation>
    </message>
    <message>
        <source>never</source>
        <translation type="unfinished"></translation>
    </message>
</context>
<context>
    <name>SoftwarePanelSP</name>
    <message>
        <source>SELECT</source>
        <translation type="unfinished">AUSWÄHLEN</translation>
    </message>
    <message>
        <source>Reset Calibration</source>
        <translation type="unfinished">Neu kalibrieren</translation>
    </message>
    <message>
        <source>Warning: You are on a metered connection!</source>
        <translation type="unfinished"></translation>
    </message>
    <message>
        <source>Continue</source>
        <translation type="unfinished">Fortsetzen</translation>
    </message>
    <message>
        <source>on Metered</source>
        <translation type="unfinished"></translation>
    </message>
    <message>
        <source>%1 model [%2] pending...</source>
        <translation type="unfinished"></translation>
    </message>
    <message>
        <source>Current Model</source>
        <translation type="unfinished"></translation>
    </message>
    <message>
        <source>Driving</source>
        <translation type="unfinished"></translation>
    </message>
    <message>
        <source>Navigation</source>
        <translation type="unfinished"></translation>
    </message>
    <message>
        <source>Metadata</source>
        <translation type="unfinished"></translation>
    </message>
    <message>
        <source>Downloading %1 model [%2]... (%3%)</source>
        <translation type="unfinished"></translation>
    </message>
    <message>
        <source>%1 model [%2] download failed</source>
        <translation type="unfinished"></translation>
    </message>
    <message>
        <source>Select a Model</source>
        <translation type="unfinished"></translation>
    </message>
    <message>
        <source>Fetching models...</source>
        <translation type="unfinished"></translation>
    </message>
    <message>
        <source>Model download has started in the background.</source>
        <translation type="unfinished"></translation>
    </message>
    <message>
        <source>%1 model [%2] %3</source>
        <translation type="unfinished"></translation>
    </message>
    <message>
        <source>downloaded</source>
        <translation type="unfinished"></translation>
    </message>
    <message>
        <source>ready</source>
        <translation type="unfinished"></translation>
    </message>
    <message>
        <source>from cache</source>
        <translation type="unfinished"></translation>
    </message>
    <message>
        <source>Use Default</source>
        <translation type="unfinished"></translation>
    </message>
    <message>
        <source>No custom model selected!</source>
        <translation type="unfinished"></translation>
    </message>
    <message>
        <source>Default</source>
        <translation type="unfinished"></translation>
    </message>
    <message>
        <source>Cancel</source>
        <translation type="unfinished">Abbrechen</translation>
    </message>
    <message>
        <source>Driving Model Selector</source>
        <translation type="unfinished"></translation>
    </message>
    <message>
        <source>We STRONGLY suggest you to reset calibration.</source>
        <translation type="unfinished"></translation>
    </message>
    <message>
        <source>Would you like to do that now?</source>
        <translation type="unfinished"></translation>
    </message>
</context>
<context>
    <name>SshControl</name>
    <message>
        <source>SSH Keys</source>
        <translation>SSH Schlüssel</translation>
    </message>
    <message>
        <source>Warning: This grants SSH access to all public keys in your GitHub settings. Never enter a GitHub username other than your own. A comma employee will NEVER ask you to add their GitHub username.</source>
        <translation>Warnung: Dies ermöglicht SSH zugriff für alle öffentlichen Schlüssel in deinen Github Einstellungen. Gib niemals einen anderen Benutzernamen, als deinen Eigenen an. Comma Angestellte fragen dich niemals danach ihren Github Benutzernamen hinzuzufügen.</translation>
    </message>
    <message>
        <source>ADD</source>
        <translation>HINZUFÜGEN</translation>
    </message>
    <message>
        <source>Enter your GitHub username</source>
        <translation>Gib deinen GitHub Benutzernamen ein</translation>
    </message>
    <message>
        <source>LOADING</source>
        <translation>LADEN</translation>
    </message>
    <message>
        <source>REMOVE</source>
        <translation>LÖSCHEN</translation>
    </message>
    <message>
        <source>Username &apos;%1&apos; has no keys on GitHub</source>
        <translation>Benutzername &apos;%1&apos; hat keine Schlüssel auf GitHub</translation>
    </message>
    <message>
        <source>Request timed out</source>
        <translation>Zeitüberschreitung der Anforderung</translation>
    </message>
    <message>
        <source>Username &apos;%1&apos; doesn&apos;t exist on GitHub</source>
        <translation>Benutzername &apos;%1&apos; existiert nicht auf GitHub</translation>
    </message>
</context>
<context>
    <name>SshToggle</name>
    <message>
        <source>Enable SSH</source>
        <translation>SSH aktivieren</translation>
    </message>
</context>
<context>
    <name>SunnylinkPanel</name>
    <message>
        <source>This is the master switch, it will allow you to cutoff any sunnylink requests should you want to do that.</source>
        <translation type="unfinished"></translation>
    </message>
    <message>
        <source>Enable sunnylink</source>
        <translation type="unfinished"></translation>
    </message>
    <message>
        <source>N/A</source>
        <translation type="unfinished">Nicht verfügbar</translation>
    </message>
    <message>
        <source>🎉Welcome back! We&apos;re excited to see you&apos;ve enabled sunnylink again! 🚀</source>
        <translation type="unfinished"></translation>
    </message>
    <message>
        <source>Device ID</source>
        <translation type="unfinished"></translation>
    </message>
    <message>
        <source>👋Not going to lie, it&apos;s sad to see you disabled sunnylink 😢, but we&apos;ll be here when you&apos;re ready to come back 🎉.</source>
        <translation type="unfinished"></translation>
    </message>
</context>
<context>
    <name>SunnypilotPanel</name>
    <message>
        <source>Customize MADS</source>
        <translation type="unfinished"></translation>
    </message>
    <message>
        <source>Modular Assistive Driving System (MADS)</source>
        <translation type="unfinished"></translation>
    </message>
    <message>
        <source>Enable the beloved MADS feature. Disable toggle to revert back to stock openpilot engagement/disengagement.</source>
        <translation type="unfinished"></translation>
    </message>
</context>
<context>
    <name>TermsPage</name>
    <message>
        <source>Terms &amp; Conditions</source>
        <translation>Benutzungsbedingungen</translation>
    </message>
    <message>
        <source>Decline</source>
        <translation>Ablehnen</translation>
    </message>
    <message>
        <source>Scroll to accept</source>
        <translation>Scrolle herunter um zu akzeptieren</translation>
    </message>
    <message>
        <source>Agree</source>
        <translation>Zustimmen</translation>
    </message>
</context>
<context>
    <name>TogglesPanel</name>
    <message>
        <source>Enable openpilot</source>
        <translation>Openpilot aktivieren</translation>
    </message>
    <message>
        <source>Use the openpilot system for adaptive cruise control and lane keep driver assistance. Your attention is required at all times to use this feature. Changing this setting takes effect when the car is powered off.</source>
        <translation>Benutze das Openpilot System als adaptiven Tempomaten und Spurhalteassistenten. Deine Aufmerksamkeit ist jederzeit erforderlich, um diese Funktion zu nutzen. Diese Einstellung wird übernommen, wenn das Auto aus ist.</translation>
    </message>
    <message>
        <source>Enable Lane Departure Warnings</source>
        <translation>Spurverlassenswarnungen aktivieren</translation>
    </message>
    <message>
        <source>Receive alerts to steer back into the lane when your vehicle drifts over a detected lane line without a turn signal activated while driving over 31 mph (50 km/h).</source>
        <translation>Erhalte Warnungen, zurück in die Spur zu lenken, wenn dein Auto über eine erkannte Fahrstreifenmarkierung ohne aktivierten Blinker mit mehr als 50 km/h fährt.</translation>
    </message>
    <message>
        <source>Use Metric System</source>
        <translation>Benutze das metrische System</translation>
    </message>
    <message>
        <source>Display speed in km/h instead of mph.</source>
        <translation>Zeige die Geschwindigkeit in km/h anstatt von mph.</translation>
    </message>
    <message>
        <source>Record and Upload Driver Camera</source>
        <translation>Fahrerkamera aufnehmen und hochladen</translation>
    </message>
    <message>
        <source>Upload data from the driver facing camera and help improve the driver monitoring algorithm.</source>
        <translation>Lade Daten der Fahreraufmerksamkeitsüberwachungskamera hoch, um die Fahreraufmerksamkeitsüberwachungsalgorithmen zu verbessern.</translation>
    </message>
    <message>
        <source>When enabled, pressing the accelerator pedal will disengage openpilot.</source>
        <translation>Wenn aktiviert, deaktiviert sich Openpilot sobald das Gaspedal betätigt wird.</translation>
    </message>
    <message>
        <source>Experimental Mode</source>
        <translation>Experimenteller Modus</translation>
    </message>
    <message>
        <source>Disengage on Accelerator Pedal</source>
        <translation>Bei Gasbetätigung ausschalten</translation>
    </message>
    <message>
        <source>openpilot defaults to driving in &lt;b&gt;chill mode&lt;/b&gt;. Experimental mode enables &lt;b&gt;alpha-level features&lt;/b&gt; that aren&apos;t ready for chill mode. Experimental features are listed below:</source>
        <translation>Openpilot fährt standardmäßig im &lt;b&gt;entspannten Modus&lt;/b&gt;. Der Experimentelle Modus aktiviert&lt;b&gt;Alpha-level Funktionen&lt;/b&gt;, die noch nicht für den entspannten Modus bereit sind. Die experimentellen Funktionen sind die Folgenden:</translation>
    </message>
    <message>
        <source>Let the driving model control the gas and brakes. openpilot will drive as it thinks a human would, including stopping for red lights and stop signs. Since the driving model decides the speed to drive, the set speed will only act as an upper bound. This is an alpha quality feature; mistakes should be expected.</source>
        <translation>Lass das Fahrmodell Gas und Bremse kontrollieren. Openpilot wird so fahren, wie es dies von einem Menschen erwarten würde; inklusive des Anhaltens für Ampeln und Stoppschildern. Da das Fahrmodell entscheidet wie schnell es fährt stellt die gesetzte Geschwindigkeit lediglich das obere Limit dar. Dies ist ein Alpha-level Funktion. Fehler sind zu erwarten.</translation>
    </message>
    <message>
        <source>New Driving Visualization</source>
        <translation>Neue Fahrvisualisierung</translation>
    </message>
    <message>
        <source>Experimental mode is currently unavailable on this car since the car&apos;s stock ACC is used for longitudinal control.</source>
        <translation>Der experimentelle Modus ist momentan für dieses Auto nicht verfügbar da es den eingebauten adaptiven Tempomaten des Autos benutzt.</translation>
    </message>
    <message>
        <source>Aggressive</source>
        <translation type="unfinished"></translation>
    </message>
    <message>
        <source>Standard</source>
        <translation type="unfinished"></translation>
    </message>
    <message>
        <source>Relaxed</source>
        <translation type="unfinished"></translation>
    </message>
    <message>
        <source>Driving Personality</source>
        <translation type="unfinished"></translation>
    </message>
    <message>
        <source>End-to-End Longitudinal Control</source>
        <translation type="unfinished"></translation>
    </message>
    <message>
        <source>openpilot longitudinal control may come in a future update.</source>
        <translation type="unfinished"></translation>
    </message>
    <message>
        <source>An alpha version of openpilot longitudinal control can be tested, along with Experimental mode, on non-release branches.</source>
        <translation type="unfinished"></translation>
    </message>
    <message>
        <source>Enable the openpilot longitudinal control (alpha) toggle to allow Experimental mode.</source>
        <translation type="unfinished"></translation>
    </message>
    <message>
        <source>Standard is recommended. In aggressive mode, openpilot will follow lead cars closer and be more aggressive with the gas and brake. In relaxed mode openpilot will stay further away from lead cars. On supported cars, you can cycle through these personalities with your steering wheel distance button.</source>
        <translation type="unfinished"></translation>
    </message>
    <message>
        <source>The driving visualization will transition to the road-facing wide-angle camera at low speeds to better show some turns. The Experimental mode logo will also be shown in the top right corner.</source>
        <translation type="unfinished"></translation>
    </message>
    <message>
        <source>Always-On Driver Monitoring</source>
        <translation type="unfinished"></translation>
    </message>
    <message>
        <source>Enable driver monitoring even when openpilot is not engaged.</source>
        <translation type="unfinished"></translation>
    </message>
    <message>
<<<<<<< HEAD
        <source>Enable Dynamic Experimental Control</source>
        <translation type="unfinished"></translation>
    </message>
    <message>
        <source>Enable toggle to allow the model to determine when to use sunnypilot ACC or sunnypilot End to End Longitudinal.</source>
=======
        <source>FIREHOSE Mode</source>
        <translation type="unfinished"></translation>
    </message>
    <message>
        <source>Enable &lt;b&gt;FIREHOSE Mode&lt;/b&gt; to get your driving data in the training set.&lt;br&gt;&lt;br&gt;Follow these steps to get your device ready:&lt;br&gt;  1. Bring your device inside and connect to a good USB-C adapter&lt;br&gt;  2. Connect to Wi-Fi&lt;br&gt;  3. Enable this toggle&lt;br&gt;  4. Leave it connected for at least 30 minutes&lt;br&gt;&lt;br&gt;This toggle turns off once you restart your device. Repeat once a week for maximum effectiveness.</source>
>>>>>>> 917b45af
        <translation type="unfinished"></translation>
    </message>
</context>
<context>
    <name>Updater</name>
    <message>
        <source>Update Required</source>
        <translation>Aktualisierung notwendig</translation>
    </message>
    <message>
        <source>An operating system update is required. Connect your device to Wi-Fi for the fastest update experience. The download size is approximately 1GB.</source>
        <translation>Eine Aktualisierung des Betriebssystems ist notwendig. Verbinde dein Gerät mit WLAN für ein schnelleres Update. Die Download Größe ist ungefähr 1GB.</translation>
    </message>
    <message>
        <source>Connect to Wi-Fi</source>
        <translation>Mit WLAN verbinden</translation>
    </message>
    <message>
        <source>Install</source>
        <translation>Installieren</translation>
    </message>
    <message>
        <source>Back</source>
        <translation>Zurück</translation>
    </message>
    <message>
        <source>Loading...</source>
        <translation>Laden...</translation>
    </message>
    <message>
        <source>Reboot</source>
        <translation>Neustart</translation>
    </message>
    <message>
        <source>Update failed</source>
        <translation>Aktualisierung fehlgeschlagen</translation>
    </message>
</context>
<context>
    <name>WiFiPromptWidget</name>
    <message>
        <source>Setup Wi-Fi</source>
        <translation type="unfinished"></translation>
    </message>
    <message>
        <source>Connect to Wi-Fi to upload driving data and help improve openpilot</source>
        <translation type="unfinished"></translation>
    </message>
    <message>
        <source>Open Settings</source>
        <translation type="unfinished"></translation>
    </message>
    <message>
        <source>Ready to upload</source>
        <translation type="unfinished"></translation>
    </message>
    <message>
        <source>Training data will be pulled periodically while your device is on Wi-Fi</source>
        <translation type="unfinished"></translation>
    </message>
</context>
<context>
    <name>WifiUI</name>
    <message>
        <source>Scanning for networks...</source>
        <translation>Suche nach Netzwerken...</translation>
    </message>
    <message>
        <source>CONNECTING...</source>
        <translation>VERBINDEN...</translation>
    </message>
    <message>
        <source>FORGET</source>
        <translation>VERGESSEN</translation>
    </message>
    <message>
        <source>Forget Wi-Fi Network &quot;%1&quot;?</source>
        <translation>WLAN Netzwerk &quot;%1&quot; vergessen?</translation>
    </message>
    <message>
        <source>Forget</source>
        <translation>Vergessen</translation>
    </message>
</context>
</TS><|MERGE_RESOLUTION|>--- conflicted
+++ resolved
@@ -1530,19 +1530,19 @@
         <translation type="unfinished"></translation>
     </message>
     <message>
-<<<<<<< HEAD
         <source>Enable Dynamic Experimental Control</source>
         <translation type="unfinished"></translation>
     </message>
     <message>
         <source>Enable toggle to allow the model to determine when to use sunnypilot ACC or sunnypilot End to End Longitudinal.</source>
-=======
+        <translation type="unfinished"></translation>
+    </message>
+    <message>
         <source>FIREHOSE Mode</source>
         <translation type="unfinished"></translation>
     </message>
     <message>
         <source>Enable &lt;b&gt;FIREHOSE Mode&lt;/b&gt; to get your driving data in the training set.&lt;br&gt;&lt;br&gt;Follow these steps to get your device ready:&lt;br&gt;  1. Bring your device inside and connect to a good USB-C adapter&lt;br&gt;  2. Connect to Wi-Fi&lt;br&gt;  3. Enable this toggle&lt;br&gt;  4. Leave it connected for at least 30 minutes&lt;br&gt;&lt;br&gt;This toggle turns off once you restart your device. Repeat once a week for maximum effectiveness.</source>
->>>>>>> 917b45af
         <translation type="unfinished"></translation>
     </message>
 </context>
