<?xml version="1.0" encoding="utf-8"?>
<!DOCTYPE TS>
<TS version="2.1" language="de_DE">
<context>
    <name>AbstractAlert</name>
    <message>
        <source>Close</source>
        <translation>Schließen</translation>
    </message>
    <message>
        <source>Snooze Update</source>
        <translation>Update pausieren</translation>
    </message>
    <message>
        <source>Reboot and Update</source>
        <translation>Aktualisieren und neu starten</translation>
    </message>
</context>
<context>
    <name>AdvancedNetworking</name>
    <message>
        <source>Back</source>
        <translation>Zurück</translation>
    </message>
    <message>
        <source>Enable Tethering</source>
        <translation>Tethering aktivieren</translation>
    </message>
    <message>
        <source>Tethering Password</source>
        <translation>Tethering Passwort</translation>
    </message>
    <message>
        <source>EDIT</source>
        <translation>ÄNDERN</translation>
    </message>
    <message>
        <source>Enter new tethering password</source>
        <translation>Neues tethering Passwort eingeben</translation>
    </message>
    <message>
        <source>IP Address</source>
        <translation>IP Adresse</translation>
    </message>
    <message>
        <source>Enable Roaming</source>
        <translation>Roaming aktivieren</translation>
    </message>
    <message>
        <source>APN Setting</source>
        <translation>APN Einstellungen</translation>
    </message>
    <message>
        <source>Enter APN</source>
        <translation>APN eingeben</translation>
    </message>
    <message>
        <source>leave blank for automatic configuration</source>
        <translation>für automatische Konfiguration leer lassen</translation>
    </message>
    <message>
        <source>Cellular Metered</source>
        <translation>Getaktete Verbindung</translation>
    </message>
    <message>
        <source>Hidden Network</source>
        <translation>Verborgenes Netzwerk</translation>
    </message>
    <message>
        <source>CONNECT</source>
        <translation>VERBINDEN</translation>
    </message>
    <message>
        <source>Enter SSID</source>
        <translation>SSID eingeben</translation>
    </message>
    <message>
        <source>Enter password</source>
        <translation>Passwort eingeben</translation>
    </message>
    <message>
        <source>for &quot;%1&quot;</source>
        <translation>für &quot;%1&quot;</translation>
    </message>
    <message>
        <source>Prevent large data uploads when on a metered cellular connection</source>
        <translation type="unfinished"></translation>
    </message>
    <message>
        <source>default</source>
        <translation type="unfinished"></translation>
    </message>
    <message>
        <source>metered</source>
        <translation type="unfinished"></translation>
    </message>
    <message>
        <source>unmetered</source>
        <translation type="unfinished"></translation>
    </message>
    <message>
        <source>Wi-Fi Network Metered</source>
        <translation type="unfinished"></translation>
    </message>
    <message>
        <source>Prevent large data uploads when on a metered Wi-Fi connection</source>
        <translation type="unfinished"></translation>
    </message>
</context>
<context>
    <name>AutoLaneChangeTimer</name>
    <message>
        <source>Auto Lane Change by Blinker</source>
        <translation type="unfinished"></translation>
    </message>
    <message>
        <source>Set a timer to delay the auto lane change operation when the blinker is used. No nudge on the steering wheel is required to auto lane change if a timer is set. Default is Nudge.
Please use caution when using this feature. Only use the blinker when traffic and road conditions permit.</source>
        <translation type="unfinished"></translation>
    </message>
    <message>
        <source>s</source>
        <translation type="unfinished"></translation>
    </message>
    <message>
        <source>Off</source>
        <translation type="unfinished"></translation>
    </message>
    <message>
        <source>Nudge</source>
        <translation type="unfinished"></translation>
    </message>
    <message>
        <source>Nudgeless</source>
        <translation type="unfinished"></translation>
    </message>
</context>
<context>
    <name>ConfirmationDialog</name>
    <message>
        <source>Ok</source>
        <translation>Ok</translation>
    </message>
    <message>
        <source>Cancel</source>
        <translation>Abbrechen</translation>
    </message>
</context>
<context>
    <name>DeclinePage</name>
    <message>
        <source>Back</source>
        <translation>Zurück</translation>
    </message>
    <message>
        <source>Decline, uninstall %1</source>
        <translation>Ablehnen, deinstallieren %1</translation>
    </message>
    <message>
        <source>You must accept the Terms and Conditions in order to use sunnypilot.</source>
        <translation type="unfinished"></translation>
    </message>
</context>
<context>
    <name>DeveloperPanel</name>
    <message>
        <source>Joystick Debug Mode</source>
        <translation>Joystick Debug-Modus</translation>
    </message>
    <message>
        <source>Longitudinal Maneuver Mode</source>
        <translation>Längsmanöver-Modus</translation>
    </message>
    <message>
        <source>openpilot Longitudinal Control (Alpha)</source>
        <translation>openpilot Längsregelung (Alpha)</translation>
    </message>
    <message>
        <source>WARNING: openpilot longitudinal control is in alpha for this car and will disable Automatic Emergency Braking (AEB).</source>
        <translation>WARNUNG: Die openpilot Längsregelung befindet sich für dieses Fahrzeug im Alpha-Stadium und deaktiviert das automatische Notbremsen (AEB).</translation>
    </message>
    <message>
        <source>Enable ADB</source>
        <translation>ADB aktivieren</translation>
    </message>
    <message>
        <source>ADB (Android Debug Bridge) allows connecting to your device over USB or over the network. See https://docs.comma.ai/how-to/connect-to-comma for more info.</source>
        <translation>ADB (Android Debug Bridge) ermöglicht die Verbindung zu deinem Gerät über USB oder Netzwerk. Siehe https://docs.comma.ai/how-to/connect-to-comma für weitere Informationen.</translation>
    </message>
    <message>
        <source>On this car, sunnypilot defaults to the car&apos;s built-in ACC instead of openpilot&apos;s longitudinal control. Enable this to switch to openpilot longitudinal control. Enabling Experimental mode is recommended when enabling openpilot longitudinal control alpha.</source>
        <translation type="unfinished"></translation>
    </message>
    <message>
        <source>Enable GitHub runner service</source>
        <translation type="unfinished"></translation>
    </message>
    <message>
        <source>Enables or disables the github runner service.</source>
        <translation type="unfinished"></translation>
    </message>
    <message>
        <source>Error Log</source>
        <translation type="unfinished"></translation>
    </message>
    <message>
        <source>VIEW</source>
        <translation type="unfinished">ANSEHEN</translation>
    </message>
    <message>
        <source>View the error log for sunnypilot crashes.</source>
        <translation type="unfinished"></translation>
    </message>
</context>
<context>
    <name>DevicePanel</name>
    <message>
        <source>Dongle ID</source>
        <translation>Dongle ID</translation>
    </message>
    <message>
        <source>N/A</source>
        <translation>Nicht verfügbar</translation>
    </message>
    <message>
        <source>Serial</source>
        <translation>Seriennummer</translation>
    </message>
    <message>
        <source>Driver Camera</source>
        <translation>Fahrerkamera</translation>
    </message>
    <message>
        <source>PREVIEW</source>
        <translation>VORSCHAU</translation>
    </message>
    <message>
        <source>Preview the driver facing camera to ensure that driver monitoring has good visibility. (vehicle must be off)</source>
        <translation>Vorschau der auf den Fahrer gerichteten Kamera, um sicherzustellen, dass die Fahrerüberwachung eine gute Sicht hat. (Fahrzeug muss aus sein)</translation>
    </message>
    <message>
        <source>Reset Calibration</source>
        <translation>Neu kalibrieren</translation>
    </message>
    <message>
        <source>RESET</source>
        <translation>RESET</translation>
    </message>
    <message>
        <source>Are you sure you want to reset calibration?</source>
        <translation>Bist du sicher, dass du die Kalibrierung zurücksetzen möchtest?</translation>
    </message>
    <message>
        <source>Review Training Guide</source>
        <translation>Trainingsanleitung wiederholen</translation>
    </message>
    <message>
        <source>REVIEW</source>
        <translation>TRAINING</translation>
    </message>
    <message>
        <source>Are you sure you want to review the training guide?</source>
        <translation>Bist du sicher, dass du die Trainingsanleitung wiederholen möchtest?</translation>
    </message>
    <message>
        <source>Regulatory</source>
        <translation>Rechtliche Hinweise</translation>
    </message>
    <message>
        <source>VIEW</source>
        <translation>ANSEHEN</translation>
    </message>
    <message>
        <source>Change Language</source>
        <translation>Sprache ändern</translation>
    </message>
    <message>
        <source>CHANGE</source>
        <translation>ÄNDERN</translation>
    </message>
    <message>
        <source>Select a language</source>
        <translation>Sprache wählen</translation>
    </message>
    <message>
        <source>Reboot</source>
        <translation>Neustart</translation>
    </message>
    <message>
        <source>Power Off</source>
        <translation>Ausschalten</translation>
    </message>
    <message>
        <source> Your device is pointed %1° %2 and %3° %4.</source>
        <translation> Deine Geräteausrichtung ist %1° %2 und %3° %4.</translation>
    </message>
    <message>
        <source>down</source>
        <translation>unten</translation>
    </message>
    <message>
        <source>up</source>
        <translation>oben</translation>
    </message>
    <message>
        <source>left</source>
        <translation>links</translation>
    </message>
    <message>
        <source>right</source>
        <translation>rechts</translation>
    </message>
    <message>
        <source>Are you sure you want to reboot?</source>
        <translation>Bist du sicher, dass du das Gerät neu starten möchtest?</translation>
    </message>
    <message>
        <source>Disengage to Reboot</source>
        <translation>Für Neustart deaktivieren</translation>
    </message>
    <message>
        <source>Are you sure you want to power off?</source>
        <translation>Bist du sicher, dass du das Gerät ausschalten möchtest?</translation>
    </message>
    <message>
        <source>Disengage to Power Off</source>
        <translation>Zum Ausschalten deaktivieren</translation>
    </message>
    <message>
        <source>Reset</source>
        <translation>Zurücksetzen</translation>
    </message>
    <message>
        <source>Review</source>
        <translation>Überprüfen</translation>
    </message>
    <message>
        <source>Pair your device with comma connect (connect.comma.ai) and claim your comma prime offer.</source>
        <translation>Koppele dein Gerät mit Comma Connect (connect.comma.ai) und sichere dir dein Comma Prime Angebot.</translation>
    </message>
    <message>
        <source>Pair Device</source>
        <translation>Gerät koppeln</translation>
    </message>
    <message>
        <source>PAIR</source>
        <translation>KOPPELN</translation>
    </message>
    <message>
        <source>Disengage to Reset Calibration</source>
        <translation type="unfinished"></translation>
    </message>
    <message>
<<<<<<< HEAD
        <source>Review the rules, features, and limitations of sunnypilot</source>
        <translation type="unfinished"></translation>
    </message>
    <message>
        <source>sunnypilot requires the device to be mounted within 4° left or right and within 5° up or 9° down. sunnypilot is continuously calibrating, resetting is rarely required.</source>
        <translation type="unfinished"></translation>
    </message>
    <message>
        <source> Resetting calibration will restart openpilot if the car is powered on.</source>
        <translation type="unfinished"></translation>
    </message>
</context>
<context>
    <name>DevicePanelSP</name>
    <message>
        <source>Quiet Mode</source>
        <translation type="unfinished"></translation>
    </message>
    <message>
        <source>Driver Camera Preview</source>
        <translation type="unfinished"></translation>
    </message>
    <message>
        <source>Training Guide</source>
        <translation type="unfinished"></translation>
    </message>
    <message>
        <source>Regulatory</source>
        <translation type="unfinished">Rechtliche Hinweise</translation>
    </message>
    <message>
        <source>Language</source>
        <translation type="unfinished"></translation>
    </message>
    <message>
        <source>Reset Settings</source>
        <translation type="unfinished"></translation>
    </message>
    <message>
        <source>Are you sure you want to review the training guide?</source>
        <translation type="unfinished">Bist du sicher, dass du die Trainingsanleitung wiederholen möchtest?</translation>
    </message>
    <message>
        <source>Review</source>
        <translation type="unfinished">Überprüfen</translation>
    </message>
    <message>
        <source>Select a language</source>
        <translation type="unfinished">Sprache wählen</translation>
    </message>
    <message>
        <source>Reboot</source>
        <translation type="unfinished">Neustart</translation>
    </message>
    <message>
        <source>Power Off</source>
        <translation type="unfinished">Ausschalten</translation>
    </message>
    <message>
        <source>Offroad Mode</source>
        <translation type="unfinished"></translation>
    </message>
    <message>
        <source>Are you sure you want to exit Always Offroad mode?</source>
        <translation type="unfinished"></translation>
    </message>
    <message>
        <source>Confirm</source>
        <translation type="unfinished">Bestätigen</translation>
    </message>
    <message>
        <source>Are you sure you want to enter Always Offroad mode?</source>
        <translation type="unfinished"></translation>
    </message>
    <message>
        <source>Disengage to Enter Always Offroad Mode</source>
        <translation type="unfinished"></translation>
    </message>
    <message>
        <source>Are you sure you want to reset all sunnypilot settings to default? Once the settings are reset, there is no going back.</source>
        <translation type="unfinished"></translation>
    </message>
    <message>
        <source>Reset</source>
        <translation type="unfinished">Zurücksetzen</translation>
    </message>
    <message>
        <source>The reset cannot be undone. You have been warned.</source>
        <translation type="unfinished"></translation>
    </message>
    <message>
        <source>Exit Always Offroad</source>
        <translation type="unfinished"></translation>
    </message>
    <message>
        <source>Always Offroad</source>
        <translation type="unfinished"></translation>
    </message>
</context>
<context>
    <name>DriveStats</name>
    <message>
        <source>Drives</source>
        <translation type="unfinished"></translation>
    </message>
    <message>
        <source>Hours</source>
        <translation type="unfinished"></translation>
    </message>
    <message>
        <source>ALL TIME</source>
        <translation type="unfinished"></translation>
    </message>
    <message>
        <source>PAST WEEK</source>
        <translation type="unfinished"></translation>
    </message>
    <message>
        <source>KM</source>
        <translation type="unfinished"></translation>
    </message>
    <message>
        <source>Miles</source>
        <translation type="unfinished"></translation>
    </message>
=======
        <source> Resetting calibration will restart openpilot if the car is powered on.</source>
        <translation type="unfinished"></translation>
    </message>
>>>>>>> 2e41d959
</context>
<context>
    <name>DriverViewWindow</name>
    <message>
        <source>camera starting</source>
        <translation>Kamera startet</translation>
    </message>
</context>
<context>
    <name>ExperimentalModeButton</name>
    <message>
        <source>EXPERIMENTAL MODE ON</source>
        <translation>EXPERIMENTELLER MODUS AN</translation>
    </message>
    <message>
        <source>CHILL MODE ON</source>
        <translation>ENTSPANNTER MODUS AN</translation>
    </message>
</context>
<context>
    <name>FirehosePanel</name>
    <message>
        <source>🔥 Firehose Mode 🔥</source>
        <translation>🔥 Firehose-Modus 🔥</translation>
    </message>
    <message>
        <source>Firehose Mode: ACTIVE</source>
        <translation>Firehose-Modus: AKTIV</translation>
    </message>
    <message>
        <source>ACTIVE</source>
        <translation>AKTIV</translation>
    </message>
    <message numerus="yes">
        <source>&lt;b&gt;%n segment(s)&lt;/b&gt; of your driving is in the training dataset so far.</source>
        <translation>
            <numerusform>&lt;b&gt;%n Segment&lt;/b&gt; deiner Fahrten ist bisher im Trainingsdatensatz.</numerusform>
            <numerusform>&lt;b&gt;%n Segmente&lt;/b&gt; deiner Fahrten sind bisher im Trainingsdatensatz.</numerusform>
        </translation>
    </message>
    <message>
        <source>&lt;span stylesheet=&apos;font-size: 60px; font-weight: bold; color: #e74c3c;&apos;&gt;INACTIVE&lt;/span&gt;: connect to an unmetered network</source>
        <translation>&lt;span stylesheet=&apos;font-size: 60px; font-weight: bold; color: #e74c3c;&apos;&gt;INAKTIV&lt;/span&gt;: Verbinde dich mit einem ungedrosselten Netzwerk</translation>
    </message>
    <message>
        <source>sunnypilot learns to drive by watching humans, like you, drive.

Firehose Mode allows you to maximize your training data uploads to improve openpilot&apos;s driving models. More data means bigger models, which means better Experimental Mode.</source>
        <translation type="unfinished"></translation>
    </message>
    <message>
        <source>For maximum effectiveness, bring your device inside and connect to a good USB-C adapter and Wi-Fi weekly.&lt;br&gt;&lt;br&gt;Firehose Mode can also work while you&apos;re driving if connected to a hotspot or unlimited SIM card.&lt;br&gt;&lt;br&gt;&lt;br&gt;&lt;b&gt;Frequently Asked Questions&lt;/b&gt;&lt;br&gt;&lt;br&gt;&lt;i&gt;Does it matter how or where I drive?&lt;/i&gt; Nope, just drive as you normally would.&lt;br&gt;&lt;br&gt;&lt;i&gt;Do all of my segments get pulled in Firehose Mode?&lt;/i&gt; No, we selectively pull a subset of your segments.&lt;br&gt;&lt;br&gt;&lt;i&gt;What&apos;s a good USB-C adapter?&lt;/i&gt; Any fast phone or laptop charger should be fine.&lt;br&gt;&lt;br&gt;&lt;i&gt;Does it matter which software I run?&lt;/i&gt; Yes, only upstream sunnypilot (and particular forks) are able to be used for training.</source>
        <translation type="unfinished"></translation>
    </message>
</context>
<context>
    <name>HudRenderer</name>
    <message>
        <source>km/h</source>
        <translation>km/h</translation>
    </message>
    <message>
        <source>mph</source>
        <translation>mph</translation>
    </message>
    <message>
        <source>MAX</source>
        <translation>MAX</translation>
    </message>
</context>
<context>
    <name>HyundaiSettings</name>
    <message>
        <source>Off</source>
        <translation type="unfinished"></translation>
    </message>
    <message>
        <source>Dynamic</source>
        <translation type="unfinished"></translation>
    </message>
    <message>
        <source>Predictive</source>
        <translation type="unfinished"></translation>
    </message>
    <message>
        <source>Custom Longitudinal Tuning</source>
        <translation type="unfinished"></translation>
    </message>
    <message>
        <source>This feature can only be used with openpilot longitudinal control enabled.</source>
        <translation type="unfinished"></translation>
    </message>
    <message>
        <source>Enable &quot;Always Offroad&quot; in Device panel, or turn vehicle off to select an option.</source>
        <translation type="unfinished"></translation>
    </message>
    <message>
        <source>Off: Uses default tuning</source>
        <translation type="unfinished"></translation>
    </message>
    <message>
        <source>Dynamic: Adjusts acceleration limits based on current speed</source>
        <translation type="unfinished"></translation>
    </message>
    <message>
        <source>Predictive: Uses future trajectory data to anticipate needed adjustments</source>
        <translation type="unfinished"></translation>
    </message>
    <message>
        <source>Fine-tune your driving experience by adjusting acceleration smoothness with openpilot longitudinal control.</source>
        <translation type="unfinished"></translation>
    </message>
</context>
<context>
    <name>InputDialog</name>
    <message>
        <source>Cancel</source>
        <translation>Abbrechen</translation>
    </message>
    <message numerus="yes">
        <source>Need at least %n character(s)!</source>
        <translation>
            <numerusform>Mindestens %n Buchstabe benötigt!</numerusform>
            <numerusform>Mindestens %n Buchstaben benötigt!</numerusform>
        </translation>
    </message>
</context>
<context>
    <name>LaneChangeSettings</name>
    <message>
        <source>Back</source>
        <translation type="unfinished">Zurück</translation>
    </message>
    <message>
        <source>Auto Lane Change: Delay with Blind Spot</source>
        <translation type="unfinished"></translation>
    </message>
    <message>
        <source>Toggle to enable a delay timer for seamless lane changes when blind spot monitoring (BSM) detects a obstructing vehicle, ensuring safe maneuvering.</source>
        <translation type="unfinished"></translation>
    </message>
</context>
<context>
    <name>LateralPanel</name>
    <message>
        <source>Modular Assistive Driving System (MADS)</source>
        <translation type="unfinished"></translation>
    </message>
    <message>
        <source>Enable the beloved MADS feature. Disable toggle to revert back to stock sunnypilot engagement/disengagement.</source>
        <translation type="unfinished"></translation>
    </message>
    <message>
        <source>Customize MADS</source>
        <translation type="unfinished"></translation>
    </message>
    <message>
        <source>Customize Lane Change</source>
        <translation type="unfinished"></translation>
    </message>
    <message>
        <source>Enables independent engagements of Automatic Lane Centering (ALC) and Adaptive Cruise Control (ACC).</source>
        <translation type="unfinished"></translation>
    </message>
    <message>
        <source>Start the vehicle to check vehicle compatibility.</source>
        <translation type="unfinished"></translation>
    </message>
    <message>
        <source>This platform supports all MADS settings.</source>
        <translation type="unfinished"></translation>
    </message>
    <message>
        <source>This platform supports limited MADS settings.</source>
        <translation type="unfinished"></translation>
    </message>
</context>
<context>
    <name>MadsSettings</name>
    <message>
        <source>Toggle with Main Cruise</source>
        <translation type="unfinished"></translation>
    </message>
    <message>
        <source>Unified Engagement Mode (UEM)</source>
        <translation type="unfinished"></translation>
    </message>
    <message>
        <source>Steering Mode on Brake Pedal</source>
        <translation type="unfinished"></translation>
    </message>
    <message>
        <source>Note: For vehicles without LFA/LKAS button, disabling this will prevent lateral control engagement.</source>
        <translation type="unfinished"></translation>
    </message>
    <message>
        <source>Engage lateral and longitudinal control with cruise control engagement.</source>
        <translation type="unfinished"></translation>
    </message>
    <message>
        <source>Note: Once lateral control is engaged via UEM, it will remain engaged until it is manually disabled via the MADS button or car shut off.</source>
        <translation type="unfinished"></translation>
    </message>
    <message>
        <source>Start the vehicle to check vehicle compatibility.</source>
        <translation type="unfinished"></translation>
    </message>
    <message>
        <source>This feature defaults to OFF, and does not allow selection due to vehicle limitations.</source>
        <translation type="unfinished"></translation>
    </message>
    <message>
        <source>This feature defaults to ON, and does not allow selection due to vehicle limitations.</source>
        <translation type="unfinished"></translation>
    </message>
    <message>
        <source>This platform only supports Disengage mode due to vehicle limitations.</source>
        <translation type="unfinished"></translation>
    </message>
    <message>
        <source>Remain Active</source>
        <translation type="unfinished"></translation>
    </message>
    <message>
        <source>Remain Active: ALC will remain active when the brake pedal is pressed.</source>
        <translation type="unfinished"></translation>
    </message>
    <message>
        <source>Pause</source>
        <translation type="unfinished"></translation>
    </message>
    <message>
        <source>Pause: ALC will pause when the brake pedal is pressed.</source>
        <translation type="unfinished"></translation>
    </message>
    <message>
        <source>Disengage</source>
        <translation type="unfinished"></translation>
    </message>
    <message>
        <source>Disengage: ALC will disengage when the brake pedal is pressed.</source>
        <translation type="unfinished"></translation>
    </message>
    <message>
        <source>Choose how Automatic Lane Centering (ALC) behaves after the brake pedal is manually pressed in sunnypilot.</source>
        <translation type="unfinished"></translation>
    </message>
</context>
<context>
    <name>MaxTimeOffroad</name>
    <message>
        <source>Max Time Offroad</source>
        <translation type="unfinished"></translation>
    </message>
    <message>
        <source>Device will automatically shutdown after set time once the engine is turned off.&lt;br/&gt;(30h is the default)</source>
        <translation type="unfinished"></translation>
    </message>
    <message>
        <source>Always On</source>
        <translation type="unfinished"></translation>
    </message>
    <message>
        <source>h</source>
        <translation type="unfinished"></translation>
    </message>
    <message>
        <source>m</source>
        <translation type="unfinished"></translation>
    </message>
    <message>
        <source> (default)</source>
        <translation type="unfinished"></translation>
    </message>
</context>
<context>
    <name>ModelsPanel</name>
    <message>
        <source>Current Model</source>
        <translation type="unfinished"></translation>
    </message>
    <message>
        <source>SELECT</source>
        <translation type="unfinished">AUSWÄHLEN</translation>
    </message>
    <message>
        <source>No custom model selected!</source>
        <translation type="unfinished"></translation>
    </message>
    <message>
        <source>Driving</source>
        <translation type="unfinished"></translation>
    </message>
    <message>
        <source>Navigation</source>
        <translation type="unfinished"></translation>
    </message>
    <message>
        <source>Vision</source>
        <translation type="unfinished"></translation>
    </message>
    <message>
        <source>Policy</source>
        <translation type="unfinished"></translation>
    </message>
    <message>
        <source>Downloading %1 model [%2]... (%3%)</source>
        <translation type="unfinished"></translation>
    </message>
    <message>
        <source>%1 model [%2] %3</source>
        <translation type="unfinished"></translation>
    </message>
    <message>
        <source>downloaded</source>
        <translation type="unfinished"></translation>
    </message>
    <message>
        <source>ready</source>
        <translation type="unfinished"></translation>
    </message>
    <message>
        <source>from cache</source>
        <translation type="unfinished"></translation>
    </message>
    <message>
        <source>%1 model [%2] download failed</source>
        <translation type="unfinished"></translation>
    </message>
    <message>
        <source>%1 model [%2] pending...</source>
        <translation type="unfinished"></translation>
    </message>
    <message>
        <source>Fetching models...</source>
        <translation type="unfinished"></translation>
    </message>
    <message>
        <source>Use Default</source>
        <translation type="unfinished"></translation>
    </message>
    <message>
        <source>Select a Model</source>
        <translation type="unfinished"></translation>
    </message>
    <message>
        <source>Default</source>
        <translation type="unfinished"></translation>
    </message>
    <message>
        <source>Model download has started in the background.</source>
        <translation type="unfinished"></translation>
    </message>
    <message>
        <source>We STRONGLY suggest you to reset calibration.</source>
        <translation type="unfinished"></translation>
    </message>
    <message>
        <source>Would you like to do that now?</source>
        <translation type="unfinished"></translation>
    </message>
    <message>
        <source>Reset Calibration</source>
        <translation type="unfinished">Neu kalibrieren</translation>
    </message>
    <message>
        <source>Driving Model Selector</source>
        <translation type="unfinished"></translation>
    </message>
    <message>
        <source>Warning: You are on a metered connection!</source>
        <translation type="unfinished"></translation>
    </message>
    <message>
        <source>Continue</source>
        <translation type="unfinished">Fortsetzen</translation>
    </message>
    <message>
        <source>on Metered</source>
        <translation type="unfinished"></translation>
    </message>
    <message>
        <source>Cancel</source>
        <translation type="unfinished">Abbrechen</translation>
    </message>
</context>
<context>
    <name>MultiOptionDialog</name>
    <message>
        <source>Select</source>
        <translation>Auswählen</translation>
    </message>
    <message>
        <source>Cancel</source>
        <translation>Abbrechen</translation>
    </message>
</context>
<context>
    <name>Networking</name>
    <message>
        <source>Advanced</source>
        <translation>Erweitert</translation>
    </message>
    <message>
        <source>Enter password</source>
        <translation>Passwort eingeben</translation>
    </message>
    <message>
        <source>for &quot;%1&quot;</source>
        <translation>für &quot;%1&quot;</translation>
    </message>
    <message>
        <source>Wrong password</source>
        <translation>Falsches Passwort</translation>
    </message>
</context>
<context>
    <name>NetworkingSP</name>
    <message>
        <source>Scan</source>
        <translation type="unfinished"></translation>
    </message>
    <message>
        <source>Scanning...</source>
        <translation type="unfinished"></translation>
    </message>
</context>
<context>
    <name>NeuralNetworkLateralControl</name>
    <message>
        <source>Neural Network Lateral Control (NNLC)</source>
        <translation type="unfinished"></translation>
    </message>
    <message>
        <source>NNLC is currently not available on this platform.</source>
        <translation type="unfinished"></translation>
    </message>
    <message>
        <source>Start the car to check car compatibility</source>
        <translation type="unfinished"></translation>
    </message>
    <message>
        <source>NNLC Not Loaded</source>
        <translation type="unfinished"></translation>
    </message>
    <message>
        <source>NNLC Loaded</source>
        <translation type="unfinished"></translation>
    </message>
    <message>
        <source>Match</source>
        <translation type="unfinished"></translation>
    </message>
    <message>
        <source>Exact</source>
        <translation type="unfinished"></translation>
    </message>
    <message>
        <source>Fuzzy</source>
        <translation type="unfinished"></translation>
    </message>
    <message>
        <source>Match: &quot;Exact&quot; is ideal, but &quot;Fuzzy&quot; is fine too.</source>
        <translation type="unfinished"></translation>
    </message>
    <message>
        <source>Formerly known as &lt;b&gt;&quot;NNFF&quot;&lt;/b&gt;, this replaces the lateral &lt;b&gt;&quot;torque&quot;&lt;/b&gt; controller, with one using a neural network trained on each car&apos;s (actually, each separate EPS firmware) driving data for increased controls accuracy.</source>
        <translation type="unfinished"></translation>
    </message>
    <message>
        <source>Reach out to the sunnypilot team in the following channel at the sunnypilot Discord server</source>
        <translation type="unfinished"></translation>
    </message>
    <message>
        <source>with feedback, or to provide log data for your car if your car is currently unsupported:</source>
        <translation type="unfinished"></translation>
    </message>
    <message>
        <source>if there are any issues:</source>
        <translation type="unfinished"></translation>
    </message>
    <message>
        <source>and donate logs to get NNLC loaded for your car:</source>
        <translation type="unfinished"></translation>
    </message>
</context>
<context>
    <name>OffroadAlert</name>
    <message>
        <source>Unable to download updates
%1</source>
        <translation>Updates konnten nicht heruntergeladen werden
%1</translation>
    </message>
    <message>
        <source>Taking camera snapshots. System won&apos;t start until finished.</source>
        <translation>Kamera-Snapshots werden aufgenommen. Das System startet erst, wenn dies abgeschlossen ist.</translation>
    </message>
    <message>
        <source>An update to your device&apos;s operating system is downloading in the background. You will be prompted to update when it&apos;s ready to install.</source>
        <translation>Ein Update für das Betriebssystem deines Geräts wird im Hintergrund heruntergeladen. Du wirst aufgefordert, das Update zu installieren, sobald es bereit ist.</translation>
    </message>
    <message>
        <source>Device failed to register. It will not connect to or upload to comma.ai servers, and receives no support from comma.ai. If this is an official device, visit https://comma.ai/support.</source>
        <translation>Gerät konnte nicht registriert werden. Es wird keine Verbindung zu den comma.ai-Servern herstellen oder Daten hochladen und erhält keinen Support von comma.ai. Wenn dies ein offizielles Gerät ist, besuche https://comma.ai/support.</translation>
    </message>
    <message>
        <source>NVMe drive not mounted.</source>
        <translation>NVMe-Laufwerk nicht gemounted.</translation>
    </message>
    <message>
        <source>Unsupported NVMe drive detected. Device may draw significantly more power and overheat due to the unsupported NVMe.</source>
        <translation>Nicht unterstütztes NVMe-Laufwerk erkannt. Das Gerät kann dadurch deutlich mehr Strom verbrauchen und überhitzen.</translation>
    </message>
    <message>
        <source>Device temperature too high. System cooling down before starting. Current internal component temperature: %1</source>
        <translation>Gerätetemperatur zu hoch. Das System kühlt ab, bevor es startet. Aktuelle interne Komponententemperatur: %1</translation>
    </message>
    <message>
        <source>Immediately connect to the internet to check for updates. If you do not connect to the internet, sunnypilot won&apos;t engage in %1</source>
        <translation type="unfinished"></translation>
    </message>
    <message>
        <source>Connect to internet to check for updates. sunnypilot won&apos;t automatically start until it connects to internet to check for updates.</source>
        <translation type="unfinished"></translation>
    </message>
    <message>
        <source>sunnypilot was unable to identify your car. Your car is either unsupported or its ECUs are not recognized. Please submit a pull request to add the firmware versions to the proper vehicle. Need help? Join discord.comma.ai.</source>
        <translation type="unfinished"></translation>
    </message>
    <message>
        <source>sunnypilot detected a change in the device&apos;s mounting position. Ensure the device is fully seated in the mount and the mount is firmly secured to the windshield.</source>
        <translation type="unfinished"></translation>
    </message>
    <message>
        <source>sunnypilot is now in Always Offroad mode. sunnypilot won&apos;t start until Always Offroad mode is disabled. Go to &quot;Settings&quot; -&gt; &quot;Device&quot; to exit Always Offroad mode.</source>
        <translation type="unfinished"></translation>
    </message>
</context>
<context>
    <name>OffroadHome</name>
    <message>
        <source>UPDATE</source>
        <translation>Aktualisieren</translation>
    </message>
    <message>
        <source> ALERTS</source>
        <translation> HINWEISE</translation>
    </message>
    <message>
        <source> ALERT</source>
        <translation> HINWEIS</translation>
    </message>
</context>
<context>
    <name>OnroadAlerts</name>
    <message>
        <source>TAKE CONTROL IMMEDIATELY</source>
        <translation>ÜBERNIMM SOFORT DIE KONTROLLE</translation>
    </message>
    <message>
        <source>Reboot Device</source>
        <translation>Gerät neu starten</translation>
    </message>
    <message>
        <source>Waiting to start</source>
        <translation>Warten auf Start</translation>
    </message>
    <message>
        <source>System Unresponsive</source>
        <translation>System reagiert nicht</translation>
    </message>
    <message>
        <source>sunnypilot Unavailable</source>
        <translation type="unfinished"></translation>
    </message>
</context>
<context>
    <name>PairingPopup</name>
    <message>
        <source>Pair your device to your comma account</source>
        <translation>Verbinde dein Gerät mit deinem comma Konto</translation>
    </message>
    <message>
        <source>Go to https://connect.comma.ai on your phone</source>
        <translation>Gehe zu https://connect.comma.ai auf deinem Handy</translation>
    </message>
    <message>
        <source>Click &quot;add new device&quot; and scan the QR code on the right</source>
        <translation>Klicke auf &quot;neues Gerät hinzufügen&quot; und scanne den QR code rechts</translation>
    </message>
    <message>
        <source>Bookmark connect.comma.ai to your home screen to use it like an app</source>
        <translation>Füge connect.comma.ai als Lesezeichen auf deinem Homescreen hinzu um es wie eine App zu verwenden</translation>
    </message>
    <message>
        <source>Please connect to Wi-Fi to complete initial pairing</source>
        <translation>Bitte verbinde dich mit WLAN, um die Koppelung abzuschließen.</translation>
    </message>
</context>
<context>
    <name>ParamControl</name>
    <message>
        <source>Cancel</source>
        <translation>Abbrechen</translation>
    </message>
    <message>
        <source>Enable</source>
        <translation>Aktivieren</translation>
    </message>
</context>
<context>
    <name>ParamControlSP</name>
    <message>
        <source>Enable</source>
        <translation type="unfinished">Aktivieren</translation>
    </message>
    <message>
        <source>Cancel</source>
        <translation type="unfinished">Abbrechen</translation>
    </message>
</context>
<context>
    <name>PlatformSelector</name>
    <message>
        <source>Vehicle</source>
        <translation type="unfinished"></translation>
    </message>
    <message>
        <source>SEARCH</source>
        <translation type="unfinished"></translation>
    </message>
    <message>
        <source>Search your vehicle</source>
        <translation type="unfinished"></translation>
    </message>
    <message>
        <source>Enter model year (e.g., 2021) and model name (Toyota Corolla):</source>
        <translation type="unfinished"></translation>
    </message>
    <message>
        <source>SEARCHING</source>
        <translation type="unfinished"></translation>
    </message>
    <message>
        <source>REMOVE</source>
        <translation type="unfinished">LÖSCHEN</translation>
    </message>
    <message>
        <source>This setting will take effect immediately.</source>
        <translation type="unfinished"></translation>
    </message>
    <message>
        <source>This setting will take effect once the device enters offroad state.</source>
        <translation type="unfinished"></translation>
    </message>
    <message>
        <source>Vehicle Selector</source>
        <translation type="unfinished"></translation>
    </message>
    <message>
        <source>Confirm</source>
        <translation type="unfinished">Bestätigen</translation>
    </message>
    <message>
        <source>Cancel</source>
        <translation type="unfinished">Abbrechen</translation>
    </message>
    <message>
        <source>No vehicles found for query: %1</source>
        <translation type="unfinished"></translation>
    </message>
    <message>
        <source>Select a vehicle</source>
        <translation type="unfinished"></translation>
    </message>
    <message>
        <source>Unrecognized Vehicle</source>
        <translation type="unfinished"></translation>
    </message>
    <message>
        <source>Fingerprinted automatically</source>
        <translation type="unfinished"></translation>
    </message>
    <message>
        <source>Manually selected</source>
        <translation type="unfinished"></translation>
    </message>
    <message>
        <source>Not fingerprinted or manually selected</source>
        <translation type="unfinished"></translation>
    </message>
    <message>
        <source>Select vehicle to force fingerprint manually.</source>
        <translation type="unfinished"></translation>
    </message>
    <message>
        <source>Colors represent fingerprint status:</source>
        <translation type="unfinished"></translation>
    </message>
</context>
<context>
    <name>PrimeAdWidget</name>
    <message>
        <source>Upgrade Now</source>
        <translation>Jetzt abonieren</translation>
    </message>
    <message>
        <source>Become a comma prime member at connect.comma.ai</source>
        <translation>Werde Comma Prime Mitglied auf connect.comma.ai</translation>
    </message>
    <message>
        <source>PRIME FEATURES:</source>
        <translation>PRIME FUNKTIONEN:</translation>
    </message>
    <message>
        <source>Remote access</source>
        <translation>Fernzugriff</translation>
    </message>
    <message>
        <source>24/7 LTE connectivity</source>
        <translation>24/7 LTE-Verbindung</translation>
    </message>
    <message>
        <source>1 year of drive storage</source>
        <translation>Fahrdaten-Speicherung für 1 Jahr</translation>
    </message>
    <message>
        <source>Remote snapshots</source>
        <translation>Remote-Snapshots</translation>
    </message>
</context>
<context>
    <name>PrimeUserWidget</name>
    <message>
        <source>✓ SUBSCRIBED</source>
        <translation>✓ ABBONIERT</translation>
    </message>
    <message>
        <source>comma prime</source>
        <translation>comma prime</translation>
    </message>
</context>
<context>
    <name>QObject</name>
    <message numerus="yes">
        <source>%n minute(s) ago</source>
        <translation>
            <numerusform>vor %n Minute</numerusform>
            <numerusform>vor %n Minuten</numerusform>
        </translation>
    </message>
    <message numerus="yes">
        <source>%n hour(s) ago</source>
        <translation>
            <numerusform>vor %n Stunde</numerusform>
            <numerusform>vor %n Stunden</numerusform>
        </translation>
    </message>
    <message numerus="yes">
        <source>%n day(s) ago</source>
        <translation>
            <numerusform>vor %n Tag</numerusform>
            <numerusform>vor %n Tagen</numerusform>
        </translation>
    </message>
    <message>
        <source>now</source>
        <translation>jetzt</translation>
    </message>
    <message>
        <source>sunnypilot</source>
        <translation type="unfinished"></translation>
    </message>
</context>
<context>
    <name>Reset</name>
    <message>
        <source>Reset failed. Reboot to try again.</source>
        <translation>Zurücksetzen fehlgeschlagen. Starte das Gerät neu und versuche es wieder.</translation>
    </message>
    <message>
        <source>Are you sure you want to reset your device?</source>
        <translation>Bist du sicher, dass du das Gerät auf Werkseinstellungen zurücksetzen möchtest?</translation>
    </message>
    <message>
        <source>System Reset</source>
        <translation>System auf Werkseinstellungen zurücksetzen</translation>
    </message>
    <message>
        <source>Cancel</source>
        <translation>Abbrechen</translation>
    </message>
    <message>
        <source>Reboot</source>
        <translation>Neustart</translation>
    </message>
    <message>
        <source>Confirm</source>
        <translation>Bestätigen</translation>
    </message>
    <message>
        <source>Unable to mount data partition. Partition may be corrupted. Press confirm to erase and reset your device.</source>
        <translation>Datenpartition konnte nicht gemounted werden. Die Partition ist möglicherweise beschädigt. Drücke Bestätigen, um das Gerät zu löschen und zurückzusetzen.</translation>
    </message>
    <message>
        <source>Resetting device...
This may take up to a minute.</source>
        <translation>Gerät wird zurückgesetzt...
Dies kann bis zu einer Minute dauern.</translation>
    </message>
    <message>
        <source>System reset triggered. Press confirm to erase all content and settings. Press cancel to resume boot.</source>
        <translation>System-Reset ausgelöst. Drücke Bestätigen, um alle Inhalte und Einstellungen zu löschen. Drücke Abbrechen, um den Startvorgang fortzusetzen.</translation>
    </message>
</context>
<context>
    <name>SettingsWindow</name>
    <message>
        <source>×</source>
        <translation>x</translation>
    </message>
    <message>
        <source>Device</source>
        <translation>Gerät</translation>
    </message>
    <message>
        <source>Network</source>
        <translation>Netzwerk</translation>
    </message>
    <message>
        <source>Toggles</source>
        <translation>Schalter</translation>
    </message>
    <message>
        <source>Software</source>
        <translation>Software</translation>
    </message>
    <message>
        <source>Developer</source>
        <translation>Entwickler</translation>
    </message>
    <message>
        <source>Firehose</source>
        <translation>Firehose</translation>
    </message>
</context>
<context>
    <name>SettingsWindowSP</name>
    <message>
        <source>×</source>
        <translation type="unfinished">x</translation>
    </message>
    <message>
        <source>Device</source>
        <translation type="unfinished">Gerät</translation>
    </message>
    <message>
        <source>Network</source>
        <translation type="unfinished">Netzwerk</translation>
    </message>
    <message>
        <source>sunnylink</source>
        <translation type="unfinished"></translation>
    </message>
    <message>
        <source>Toggles</source>
        <translation type="unfinished">Schalter</translation>
    </message>
    <message>
        <source>Software</source>
        <translation type="unfinished">Software</translation>
    </message>
    <message>
        <source>Models</source>
        <translation type="unfinished"></translation>
    </message>
    <message>
        <source>Steering</source>
        <translation type="unfinished"></translation>
    </message>
    <message>
        <source>Cruise</source>
        <translation type="unfinished"></translation>
    </message>
    <message>
        <source>Trips</source>
        <translation type="unfinished"></translation>
    </message>
    <message>
        <source>Vehicle</source>
        <translation type="unfinished"></translation>
    </message>
    <message>
        <source>Firehose</source>
        <translation type="unfinished">Firehose</translation>
    </message>
    <message>
        <source>Developer</source>
        <translation type="unfinished">Entwickler</translation>
    </message>
</context>
<context>
    <name>Setup</name>
    <message>
        <source>WARNING: Low Voltage</source>
        <translation>Warnung: Batteriespannung niedrig</translation>
    </message>
    <message>
        <source>Power your device in a car with a harness or proceed at your own risk.</source>
        <translation>Versorge dein Gerät über einen Kabelbaum im Auto mit Strom, oder fahre auf eigene Gefahr fort.</translation>
    </message>
    <message>
        <source>Power off</source>
        <translation>Ausschalten</translation>
    </message>
    <message>
        <source>Continue</source>
        <translation>Fortsetzen</translation>
    </message>
    <message>
        <source>Getting Started</source>
        <translation>Loslegen</translation>
    </message>
    <message>
        <source>Before we get on the road, let’s finish installation and cover some details.</source>
        <translation>Bevor wir uns auf die Straße begeben, lass uns die Installation fertigstellen und einige Details prüfen.</translation>
    </message>
    <message>
        <source>Connect to Wi-Fi</source>
        <translation>Mit WLAN verbinden</translation>
    </message>
    <message>
        <source>Back</source>
        <translation>Zurück</translation>
    </message>
    <message>
        <source>Continue without Wi-Fi</source>
        <translation>Ohne WLAN fortsetzen</translation>
    </message>
    <message>
        <source>Waiting for internet</source>
        <translation>Auf Internet warten</translation>
    </message>
    <message>
        <source>Enter URL</source>
        <translation>URL eingeben</translation>
    </message>
    <message>
        <source>for Custom Software</source>
        <translation>für spezifische Software</translation>
    </message>
    <message>
        <source>Downloading...</source>
        <translation>Herunterladen...</translation>
    </message>
    <message>
        <source>Download Failed</source>
        <translation>Herunterladen fehlgeschlagen</translation>
    </message>
    <message>
        <source>Ensure the entered URL is valid, and the device’s internet connection is good.</source>
        <translation>Stelle sicher, dass die eingegebene URL korrekt ist und dein Gerät eine stabile Internetverbindung hat.</translation>
    </message>
    <message>
        <source>Reboot device</source>
        <translation>Gerät neustarten</translation>
    </message>
    <message>
        <source>Start over</source>
        <translation>Von neuem beginnen</translation>
    </message>
    <message>
        <source>No custom software found at this URL.</source>
        <translation>Keine benutzerdefinierte Software unter dieser URL gefunden.</translation>
    </message>
    <message>
        <source>Something went wrong. Reboot the device.</source>
        <translation>Etwas ist schiefgelaufen. Starte das Gerät neu.</translation>
    </message>
    <message>
        <source>Select a language</source>
        <translation>Sprache wählen</translation>
    </message>
    <message>
        <source>Choose Software to Install</source>
        <translation>Wähle die zu installierende Software</translation>
    </message>
    <message>
        <source>Custom Software</source>
        <translation>Benutzerdefinierte Software</translation>
    </message>
    <message>
        <source>sunnypilot</source>
        <translation type="unfinished"></translation>
    </message>
</context>
<context>
    <name>SetupWidget</name>
    <message>
        <source>Finish Setup</source>
        <translation>Einrichtung beenden</translation>
    </message>
    <message>
        <source>Pair your device with comma connect (connect.comma.ai) and claim your comma prime offer.</source>
        <translation>Koppele dein Gerät mit Comma Connect (connect.comma.ai) und sichere dir dein Comma Prime Angebot.</translation>
    </message>
    <message>
        <source>Pair device</source>
        <translation>Gerät koppeln</translation>
    </message>
</context>
<context>
    <name>Sidebar</name>
    <message>
        <source>CONNECT</source>
        <translatorcomment>This is a brand/service name for comma connect, don&apos;t translate</translatorcomment>
        <translation>CONNECT</translation>
    </message>
    <message>
        <source>OFFLINE</source>
        <translation>OFFLINE</translation>
    </message>
    <message>
        <source>ONLINE</source>
        <translation>ONLINE</translation>
    </message>
    <message>
        <source>ERROR</source>
        <translation>FEHLER</translation>
    </message>
    <message>
        <source>TEMP</source>
        <translation>TEMP</translation>
    </message>
    <message>
        <source>HIGH</source>
        <translation>HOCH</translation>
    </message>
    <message>
        <source>GOOD</source>
        <translation>GUT</translation>
    </message>
    <message>
        <source>OK</source>
        <translation>OK</translation>
    </message>
    <message>
        <source>VEHICLE</source>
        <translation>FAHRZEUG</translation>
    </message>
    <message>
        <source>NO</source>
        <translation>KEIN</translation>
    </message>
    <message>
        <source>PANDA</source>
        <translation>PANDA</translation>
    </message>
    <message>
        <source>--</source>
        <translation>--</translation>
    </message>
    <message>
        <source>Wi-Fi</source>
        <translation>WLAN</translation>
    </message>
    <message>
        <source>ETH</source>
        <translation>LAN</translation>
    </message>
    <message>
        <source>2G</source>
        <translation>2G</translation>
    </message>
    <message>
        <source>3G</source>
        <translation>3G</translation>
    </message>
    <message>
        <source>LTE</source>
        <translation>LTE</translation>
    </message>
    <message>
        <source>5G</source>
        <translation>5G</translation>
    </message>
</context>
<context>
    <name>SidebarSP</name>
    <message>
        <source>DISABLED</source>
        <translation type="unfinished"></translation>
    </message>
    <message>
        <source>OFFLINE</source>
        <translation type="unfinished">OFFLINE</translation>
    </message>
    <message>
        <source>REGIST...</source>
        <translation type="unfinished"></translation>
    </message>
    <message>
        <source>ONLINE</source>
        <translation type="unfinished">ONLINE</translation>
    </message>
    <message>
        <source>ERROR</source>
        <translation type="unfinished">FEHLER</translation>
    </message>
    <message>
        <source>SUNNYLINK</source>
        <translation type="unfinished"></translation>
    </message>
</context>
<context>
    <name>SoftwarePanel</name>
    <message>
        <source>UNINSTALL</source>
        <translatorcomment>Too long for UI</translatorcomment>
        <translation>DEINSTALL</translation>
    </message>
    <message>
        <source>Uninstall %1</source>
        <translation>Deinstalliere %1</translation>
    </message>
    <message>
        <source>Are you sure you want to uninstall?</source>
        <translation>Bist du sicher, dass du Openpilot entfernen möchtest?</translation>
    </message>
    <message>
        <source>CHECK</source>
        <translation>ÜBERPRÜFEN</translation>
    </message>
    <message>
        <source>Updates are only downloaded while the car is off.</source>
        <translation>Updates werden nur heruntergeladen, wenn das Auto aus ist.</translation>
    </message>
    <message>
        <source>Current Version</source>
        <translation>Aktuelle Version</translation>
    </message>
    <message>
        <source>Download</source>
        <translation>Download</translation>
    </message>
    <message>
        <source>Install Update</source>
        <translation>Update installieren</translation>
    </message>
    <message>
        <source>INSTALL</source>
        <translation>INSTALLIEREN</translation>
    </message>
    <message>
        <source>Target Branch</source>
        <translation>Ziel Branch</translation>
    </message>
    <message>
        <source>SELECT</source>
        <translation>AUSWÄHLEN</translation>
    </message>
    <message>
        <source>Select a branch</source>
        <translation>Wähle einen Branch</translation>
    </message>
    <message>
        <source>Uninstall</source>
        <translation>Deinstallieren</translation>
    </message>
    <message>
        <source>failed to check for update</source>
        <translation>Update-Prüfung fehlgeschlagen</translation>
    </message>
    <message>
        <source>up to date, last checked %1</source>
        <translation>Auf dem neuesten Stand, zuletzt geprüft am %1</translation>
    </message>
    <message>
        <source>DOWNLOAD</source>
        <translation>HERUNTERLADEN</translation>
    </message>
    <message>
        <source>update available</source>
        <translation>Update verfügbar</translation>
    </message>
    <message>
        <source>never</source>
        <translation>nie</translation>
    </message>
</context>
<context>
    <name>SoftwarePanelSP</name>
    <message>
        <source>Search Branch</source>
        <translation type="unfinished"></translation>
    </message>
    <message>
        <source>Enter search keywords, or leave blank to list all branches.</source>
        <translation type="unfinished"></translation>
    </message>
    <message>
        <source>No branches found for keywords: %1</source>
        <translation type="unfinished"></translation>
    </message>
    <message>
        <source>Select a branch</source>
        <translation type="unfinished">Wähle einen Branch</translation>
    </message>
</context>
<context>
    <name>SshControl</name>
    <message>
        <source>SSH Keys</source>
        <translation>SSH Schlüssel</translation>
    </message>
    <message>
        <source>Warning: This grants SSH access to all public keys in your GitHub settings. Never enter a GitHub username other than your own. A comma employee will NEVER ask you to add their GitHub username.</source>
        <translation>Warnung: Dies ermöglicht SSH zugriff für alle öffentlichen Schlüssel in deinen Github Einstellungen. Gib niemals einen anderen Benutzernamen, als deinen Eigenen an. Comma Angestellte fragen dich niemals danach ihren Github Benutzernamen hinzuzufügen.</translation>
    </message>
    <message>
        <source>ADD</source>
        <translation>HINZUFÜGEN</translation>
    </message>
    <message>
        <source>Enter your GitHub username</source>
        <translation>Gib deinen GitHub Benutzernamen ein</translation>
    </message>
    <message>
        <source>LOADING</source>
        <translation>LADEN</translation>
    </message>
    <message>
        <source>REMOVE</source>
        <translation>LÖSCHEN</translation>
    </message>
    <message>
        <source>Username &apos;%1&apos; has no keys on GitHub</source>
        <translation>Benutzername &apos;%1&apos; hat keine Schlüssel auf GitHub</translation>
    </message>
    <message>
        <source>Request timed out</source>
        <translation>Zeitüberschreitung der Anforderung</translation>
    </message>
    <message>
        <source>Username &apos;%1&apos; doesn&apos;t exist on GitHub</source>
        <translation>Benutzername &apos;%1&apos; existiert nicht auf GitHub</translation>
    </message>
</context>
<context>
    <name>SshToggle</name>
    <message>
        <source>Enable SSH</source>
        <translation>SSH aktivieren</translation>
    </message>
</context>
<context>
    <name>SunnylinkPanel</name>
    <message>
        <source>This is the master switch, it will allow you to cutoff any sunnylink requests should you want to do that.</source>
        <translation type="unfinished"></translation>
    </message>
    <message>
        <source>Enable sunnylink</source>
        <translation type="unfinished"></translation>
    </message>
    <message>
        <source>Sponsor Status</source>
        <translation type="unfinished"></translation>
    </message>
    <message>
        <source>SPONSOR</source>
        <translation type="unfinished"></translation>
    </message>
    <message>
        <source>Become a sponsor of sunnypilot to get early access to sunnylink features when they become available.</source>
        <translation type="unfinished"></translation>
    </message>
    <message>
        <source>Pair GitHub Account</source>
        <translation type="unfinished"></translation>
    </message>
    <message>
        <source>PAIR</source>
        <translation type="unfinished">KOPPELN</translation>
    </message>
    <message>
        <source>Pair your GitHub account to grant your device sponsor benefits, including API access on sunnylink.</source>
        <translation type="unfinished"></translation>
    </message>
    <message>
        <source>N/A</source>
        <translation type="unfinished">Nicht verfügbar</translation>
    </message>
    <message>
        <source>sunnylink Dongle ID not found. This may be due to weak internet connection or sunnylink registration issue. Please reboot and try again.</source>
        <translation type="unfinished"></translation>
    </message>
    <message>
        <source>🎉Welcome back! We&apos;re excited to see you&apos;ve enabled sunnylink again! 🚀</source>
        <translation type="unfinished"></translation>
    </message>
    <message>
        <source>👋Not going to lie, it&apos;s sad to see you disabled sunnylink 😢, but we&apos;ll be here when you&apos;re ready to come back 🎉.</source>
        <translation type="unfinished"></translation>
    </message>
    <message>
        <source>Backup Settings</source>
        <translation type="unfinished"></translation>
    </message>
    <message>
        <source>Are you sure you want to backup sunnypilot settings?</source>
        <translation type="unfinished"></translation>
    </message>
    <message>
        <source>Back Up</source>
        <translation type="unfinished"></translation>
    </message>
    <message>
        <source>Restore Settings</source>
        <translation type="unfinished"></translation>
    </message>
    <message>
        <source>Are you sure you want to restore the last backed up sunnypilot settings?</source>
        <translation type="unfinished"></translation>
    </message>
    <message>
        <source>Restore</source>
        <translation type="unfinished"></translation>
    </message>
    <message>
        <source>Backup in progress %1%</source>
        <translation type="unfinished"></translation>
    </message>
    <message>
        <source>Backup Failed</source>
        <translation type="unfinished"></translation>
    </message>
    <message>
        <source>Settings backup completed.</source>
        <translation type="unfinished"></translation>
    </message>
    <message>
        <source>Restore in progress %1%</source>
        <translation type="unfinished"></translation>
    </message>
    <message>
        <source>Restore Failed</source>
        <translation type="unfinished"></translation>
    </message>
    <message>
        <source>Unable to restore the settings, try again later.</source>
        <translation type="unfinished"></translation>
    </message>
    <message>
        <source>Settings restored. Confirm to restart the interface.</source>
        <translation type="unfinished"></translation>
    </message>
    <message>
        <source>Device ID</source>
        <translation type="unfinished"></translation>
    </message>
    <message>
        <source>THANKS ♥</source>
        <translation type="unfinished"></translation>
    </message>
    <message>
        <source>Not Sponsor</source>
        <translation type="unfinished"></translation>
    </message>
    <message>
        <source>Paired</source>
        <translation type="unfinished"></translation>
    </message>
    <message>
        <source>Not Paired</source>
        <translation type="unfinished"></translation>
    </message>
</context>
<context>
    <name>SunnylinkSponsorPopup</name>
    <message>
        <source>Scan the QR code to login to your GitHub account</source>
        <translation type="unfinished"></translation>
    </message>
    <message>
        <source>Follow the prompts to complete the pairing process</source>
        <translation type="unfinished"></translation>
    </message>
    <message>
        <source>Re-enter the &quot;sunnylink&quot; panel to verify sponsorship status</source>
        <translation type="unfinished"></translation>
    </message>
    <message>
        <source>If sponsorship status was not updated, please contact a moderator on Discord at https://discord.gg/sunnypilot</source>
        <translation type="unfinished"></translation>
    </message>
    <message>
        <source>Scan the QR code to visit sunnyhaibin&apos;s GitHub Sponsors page</source>
        <translation type="unfinished"></translation>
    </message>
    <message>
        <source>Choose your sponsorship tier and confirm your support</source>
        <translation type="unfinished"></translation>
    </message>
    <message>
        <source>Join our community on Discord at https://discord.gg/sunnypilot and reach out to a moderator to confirm your sponsor status</source>
        <translation type="unfinished"></translation>
    </message>
    <message>
        <source>Pair your GitHub account</source>
        <translation type="unfinished"></translation>
    </message>
    <message>
        <source>Early Access: Become a sunnypilot Sponsor</source>
        <translation type="unfinished"></translation>
    </message>
</context>
<context>
    <name>TermsPage</name>
    <message>
        <source>Decline</source>
        <translation>Ablehnen</translation>
    </message>
    <message>
        <source>Agree</source>
        <translation>Zustimmen</translation>
    </message>
    <message>
        <source>Welcome to sunnypilot</source>
        <translation type="unfinished"></translation>
    </message>
    <message>
        <source>You must accept the Terms and Conditions to use sunnypilot. Read the latest terms at &lt;span style=&apos;color: #465BEA;&apos;&gt;https://comma.ai/terms&lt;/span&gt; before continuing.</source>
        <translation type="unfinished"></translation>
    </message>
</context>
<context>
    <name>TogglesPanel</name>
    <message>
<<<<<<< HEAD
=======
        <source>Enable openpilot</source>
        <translation>Openpilot aktivieren</translation>
    </message>
    <message>
>>>>>>> 2e41d959
        <source>Enable Lane Departure Warnings</source>
        <translation>Spurverlassenswarnungen aktivieren</translation>
    </message>
    <message>
        <source>Receive alerts to steer back into the lane when your vehicle drifts over a detected lane line without a turn signal activated while driving over 31 mph (50 km/h).</source>
        <translation>Erhalte Warnungen, zurück in die Spur zu lenken, wenn dein Auto über eine erkannte Fahrstreifenmarkierung ohne aktivierten Blinker mit mehr als 50 km/h fährt.</translation>
    </message>
    <message>
        <source>Use Metric System</source>
        <translation>Benutze das metrische System</translation>
    </message>
    <message>
        <source>Display speed in km/h instead of mph.</source>
        <translation>Zeige die Geschwindigkeit in km/h anstatt von mph.</translation>
    </message>
    <message>
        <source>Record and Upload Driver Camera</source>
        <translation>Fahrerkamera aufnehmen und hochladen</translation>
    </message>
    <message>
        <source>Upload data from the driver facing camera and help improve the driver monitoring algorithm.</source>
        <translation>Lade Daten der Fahreraufmerksamkeitsüberwachungskamera hoch, um die Fahreraufmerksamkeitsüberwachungsalgorithmen zu verbessern.</translation>
    </message>
    <message>
        <source>Experimental Mode</source>
        <translation>Experimenteller Modus</translation>
    </message>
    <message>
        <source>Disengage on Accelerator Pedal</source>
        <translation>Bei Gasbetätigung ausschalten</translation>
    </message>
    <message>
        <source>New Driving Visualization</source>
        <translation>Neue Fahrvisualisierung</translation>
    </message>
    <message>
        <source>Experimental mode is currently unavailable on this car since the car&apos;s stock ACC is used for longitudinal control.</source>
        <translation>Der experimentelle Modus ist momentan für dieses Auto nicht verfügbar da es den eingebauten adaptiven Tempomaten des Autos benutzt.</translation>
    </message>
    <message>
        <source>Aggressive</source>
        <translation>Aggressiv</translation>
    </message>
    <message>
        <source>Standard</source>
        <translation>Standard</translation>
    </message>
    <message>
        <source>Relaxed</source>
        <translation>Entspannt</translation>
    </message>
    <message>
        <source>Driving Personality</source>
        <translation>Fahrstil</translation>
    </message>
    <message>
        <source>End-to-End Longitudinal Control</source>
        <translation>Ende-zu-Ende Längsregelung</translation>
    </message>
    <message>
        <source>openpilot longitudinal control may come in a future update.</source>
        <translation>Die openpilot Längsregelung könnte in einem zukünftigen Update verfügbar sein.</translation>
    </message>
    <message>
        <source>The driving visualization will transition to the road-facing wide-angle camera at low speeds to better show some turns. The Experimental mode logo will also be shown in the top right corner.</source>
        <translation>Die Fahrvisualisierung wechselt bei niedrigen Geschwindigkeiten auf die nach vorne gerichtete Weitwinkelkamera, um Kurven besser darzustellen. Das Logo des Experimentellen Modus wird außerdem oben rechts angezeigt.</translation>
    </message>
    <message>
        <source>Always-On Driver Monitoring</source>
        <translation>Dauerhaft aktive Fahrerüberwachung</translation>
    </message>
    <message>
        <source>Enable sunnypilot</source>
        <translation type="unfinished"></translation>
    </message>
    <message>
        <source>Use the sunnypilot system for adaptive cruise control and lane keep driver assistance. Your attention is required at all times to use this feature.</source>
        <translation type="unfinished"></translation>
    </message>
    <message>
        <source>Enable Dynamic Experimental Control</source>
        <translation type="unfinished"></translation>
    </message>
    <message>
        <source>Enable toggle to allow the model to determine when to use sunnypilot ACC or sunnypilot End to End Longitudinal.</source>
        <translation type="unfinished"></translation>
    </message>
    <message>
        <source>When enabled, pressing the accelerator pedal will disengage sunnypilot.</source>
        <translation type="unfinished"></translation>
    </message>
    <message>
        <source>Enable driver monitoring even when sunnypilot is not engaged.</source>
        <translation type="unfinished"></translation>
    </message>
    <message>
        <source>Standard is recommended. In aggressive mode, sunnypilot will follow lead cars closer and be more aggressive with the gas and brake. In relaxed mode sunnypilot will stay further away from lead cars. On supported cars, you can cycle through these personalities with your steering wheel distance button.</source>
        <translation type="unfinished"></translation>
    </message>
    <message>
        <source> Changing this setting will restart openpilot if the car is powered on.</source>
        <translation type="unfinished"></translation>
    </message>
    <message>
        <source>sunnypilot defaults to driving in &lt;b&gt;chill mode&lt;/b&gt;. Experimental mode enables &lt;b&gt;alpha-level features&lt;/b&gt; that aren&apos;t ready for chill mode. Experimental features are listed below:</source>
        <translation type="unfinished"></translation>
    </message>
    <message>
        <source>Let the driving model control the gas and brakes. sunnypilot will drive as it thinks a human would, including stopping for red lights and stop signs. Since the driving model decides the speed to drive, the set speed will only act as an upper bound. This is an alpha quality feature; mistakes should be expected.</source>
        <translation type="unfinished"></translation>
    </message>
    <message>
        <source>An alpha version of sunnypilot longitudinal control can be tested, along with Experimental mode, on non-release branches.</source>
        <translation type="unfinished"></translation>
    </message>
    <message>
        <source>Enable the sunnypilot longitudinal control (alpha) toggle to allow Experimental mode.</source>
        <translation type="unfinished"></translation>
    </message>
    <message>
        <source>Use the openpilot system for adaptive cruise control and lane keep driver assistance. Your attention is required at all times to use this feature.</source>
        <translation type="unfinished"></translation>
    </message>
    <message>
        <source> Changing this setting will restart openpilot if the car is powered on.</source>
        <translation type="unfinished"></translation>
    </message>
</context>
<context>
    <name>Updater</name>
    <message>
        <source>Update Required</source>
        <translation>Aktualisierung notwendig</translation>
    </message>
    <message>
        <source>An operating system update is required. Connect your device to Wi-Fi for the fastest update experience. The download size is approximately 1GB.</source>
        <translation>Eine Aktualisierung des Betriebssystems ist notwendig. Verbinde dein Gerät mit WLAN für ein schnelleres Update. Die Download Größe ist ungefähr 1GB.</translation>
    </message>
    <message>
        <source>Connect to Wi-Fi</source>
        <translation>Mit WLAN verbinden</translation>
    </message>
    <message>
        <source>Install</source>
        <translation>Installieren</translation>
    </message>
    <message>
        <source>Back</source>
        <translation>Zurück</translation>
    </message>
    <message>
        <source>Loading...</source>
        <translation>Laden...</translation>
    </message>
    <message>
        <source>Reboot</source>
        <translation>Neustart</translation>
    </message>
    <message>
        <source>Update failed</source>
        <translation>Aktualisierung fehlgeschlagen</translation>
    </message>
</context>
<context>
    <name>WiFiPromptWidget</name>
    <message>
        <source>Open</source>
        <translation>Öffnen</translation>
    </message>
    <message>
        <source>Maximize your training data uploads to improve openpilot&apos;s driving models.</source>
        <translation>Maximiere deine Trainingsdaten-Uploads, um die Fahrmodelle von openpilot zu verbessern.</translation>
    </message>
    <message>
        <source>&lt;span style=&apos;font-family: &quot;Noto Color Emoji&quot;;&apos;&gt;🔥&lt;/span&gt; Firehose Mode &lt;span style=&apos;font-family: Noto Color Emoji;&apos;&gt;🔥&lt;/span&gt;</source>
        <translation>&lt;span style=&apos;font-family: &quot;Noto Color Emoji&quot;;&apos;&gt;🔥&lt;/span&gt; Firehose-Modus &lt;span style=&apos;font-family: Noto Color Emoji;&apos;&gt;🔥&lt;/span&gt;</translation>
    </message>
</context>
<context>
    <name>WifiUI</name>
    <message>
        <source>Scanning for networks...</source>
        <translation>Suche nach Netzwerken...</translation>
    </message>
    <message>
        <source>CONNECTING...</source>
        <translation>VERBINDEN...</translation>
    </message>
    <message>
        <source>FORGET</source>
        <translation>VERGESSEN</translation>
    </message>
    <message>
        <source>Forget Wi-Fi Network &quot;%1&quot;?</source>
        <translation>WLAN Netzwerk &quot;%1&quot; vergessen?</translation>
    </message>
    <message>
        <source>Forget</source>
        <translation>Vergessen</translation>
    </message>
</context>
</TS><|MERGE_RESOLUTION|>--- conflicted
+++ resolved
@@ -351,7 +351,6 @@
         <translation type="unfinished"></translation>
     </message>
     <message>
-<<<<<<< HEAD
         <source>Review the rules, features, and limitations of sunnypilot</source>
         <translation type="unfinished"></translation>
     </message>
@@ -477,11 +476,6 @@
         <source>Miles</source>
         <translation type="unfinished"></translation>
     </message>
-=======
-        <source> Resetting calibration will restart openpilot if the car is powered on.</source>
-        <translation type="unfinished"></translation>
-    </message>
->>>>>>> 2e41d959
 </context>
 <context>
     <name>DriverViewWindow</name>
@@ -1383,6 +1377,10 @@
         <source>Developer</source>
         <translation type="unfinished">Entwickler</translation>
     </message>
+    <message>
+        <source>Visuals</source>
+        <translation type="unfinished"></translation>
+    </message>
 </context>
 <context>
     <name>Setup</name>
@@ -1922,13 +1920,6 @@
 <context>
     <name>TogglesPanel</name>
     <message>
-<<<<<<< HEAD
-=======
-        <source>Enable openpilot</source>
-        <translation>Openpilot aktivieren</translation>
-    </message>
-    <message>
->>>>>>> 2e41d959
         <source>Enable Lane Departure Warnings</source>
         <translation>Spurverlassenswarnungen aktivieren</translation>
     </message>
@@ -2048,14 +2039,6 @@
         <source>Enable the sunnypilot longitudinal control (alpha) toggle to allow Experimental mode.</source>
         <translation type="unfinished"></translation>
     </message>
-    <message>
-        <source>Use the openpilot system for adaptive cruise control and lane keep driver assistance. Your attention is required at all times to use this feature.</source>
-        <translation type="unfinished"></translation>
-    </message>
-    <message>
-        <source> Changing this setting will restart openpilot if the car is powered on.</source>
-        <translation type="unfinished"></translation>
-    </message>
 </context>
 <context>
     <name>Updater</name>
