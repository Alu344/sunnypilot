--- conflicted
+++ resolved
@@ -36,7 +36,7 @@
     </message>
     <message>
         <source>IP Address</source>
-        <translation>IP地址</translation>
+        <translation>IP 地址</translation>
     </message>
     <message>
         <source>Enable Roaming</source>
@@ -44,11 +44,11 @@
     </message>
     <message>
         <source>APN Setting</source>
-        <translation>APN设置</translation>
+        <translation>APN 设置</translation>
     </message>
     <message>
         <source>Enter APN</source>
-        <translation>输入APN</translation>
+        <translation>输入 APN</translation>
     </message>
     <message>
         <source>leave blank for automatic configuration</source>
@@ -80,74 +80,27 @@
     </message>
     <message>
         <source>Prevent large data uploads when on a metered cellular connection</source>
-        <translation type="unfinished"></translation>
+        <translation>在按流量计费的移动网络上，防止上传大数据</translation>
     </message>
     <message>
         <source>default</source>
-        <translation type="unfinished"></translation>
+        <translation>默认</translation>
     </message>
     <message>
         <source>metered</source>
-        <translation type="unfinished"></translation>
+        <translation>按流量计费</translation>
     </message>
     <message>
         <source>unmetered</source>
-        <translation type="unfinished"></translation>
+        <translation>不按流量计费</translation>
     </message>
     <message>
         <source>Wi-Fi Network Metered</source>
-        <translation type="unfinished"></translation>
+        <translation>按流量计费的 WLAN 网络</translation>
     </message>
     <message>
         <source>Prevent large data uploads when on a metered Wi-Fi connection</source>
-        <translation type="unfinished"></translation>
-    </message>
-</context>
-<context>
-    <name>AutoLaneChangeTimer</name>
-    <message>
-        <source>Auto Lane Change by Blinker</source>
-        <translation type="unfinished"></translation>
-    </message>
-    <message>
-        <source>Set a timer to delay the auto lane change operation when the blinker is used. No nudge on the steering wheel is required to auto lane change if a timer is set. Default is Nudge.
-Please use caution when using this feature. Only use the blinker when traffic and road conditions permit.</source>
-        <translation type="unfinished"></translation>
-    </message>
-    <message>
-        <source>s</source>
-        <translation type="unfinished"></translation>
-    </message>
-    <message>
-        <source>Off</source>
-        <translation type="unfinished"></translation>
-    </message>
-    <message>
-        <source>Nudge</source>
-        <translation type="unfinished"></translation>
-    </message>
-    <message>
-        <source>Nudgeless</source>
-        <translation type="unfinished"></translation>
-    </message>
-</context>
-<context>
-    <name>Brightness</name>
-    <message>
-        <source>Brightness</source>
-        <translation type="unfinished"></translation>
-    </message>
-    <message>
-        <source>Overrides the brightness of the device.</source>
-        <translation type="unfinished"></translation>
-    </message>
-    <message>
-        <source>Auto (Dark)</source>
-        <translation type="unfinished"></translation>
-    </message>
-    <message>
-        <source>Auto</source>
-        <translation type="unfinished"></translation>
+        <translation>在按流量计费的 WLAN 网络上，防止上传大数据</translation>
     </message>
 </context>
 <context>
@@ -164,8 +117,8 @@
 <context>
     <name>DeclinePage</name>
     <message>
-        <source>You must accept the Terms and Conditions in order to use sunnypilot.</source>
-        <translation>您必须接受条款和条件以使用sunnypilot。</translation>
+        <source>You must accept the Terms and Conditions in order to use openpilot.</source>
+        <translation>您必须接受条款和条件以使用openpilot。</translation>
     </message>
     <message>
         <source>Back</source>
@@ -187,6 +140,18 @@
         <translation>纵向操控测试模式</translation>
     </message>
     <message>
+        <source>openpilot Longitudinal Control (Alpha)</source>
+        <translation>openpilot纵向控制（Alpha 版）</translation>
+    </message>
+    <message>
+        <source>WARNING: openpilot longitudinal control is in alpha for this car and will disable Automatic Emergency Braking (AEB).</source>
+        <translation>警告：此车辆的 openpilot 纵向控制功能目前处于Alpha版本，使用此功能将会停用自动紧急制动（AEB）功能。</translation>
+    </message>
+    <message>
+        <source>On this car, openpilot defaults to the car&apos;s built-in ACC instead of openpilot&apos;s longitudinal control. Enable this to switch to openpilot longitudinal control. Enabling Experimental mode is recommended when enabling openpilot longitudinal control alpha.</source>
+        <translation>在这辆车上，openpilot 默认使用车辆内建的主动巡航控制（ACC），而非 openpilot 的纵向控制。启用此项功能可切换至 openpilot 的纵向控制。当启用 openpilot 纵向控制 Alpha 版本时，建议同时启用实验性模式（Experimental mode）。</translation>
+    </message>
+    <message>
         <source>Enable ADB</source>
         <translation>启用 ADB</translation>
     </message>
@@ -194,62 +159,6 @@
         <source>ADB (Android Debug Bridge) allows connecting to your device over USB or over the network. See https://docs.comma.ai/how-to/connect-to-comma for more info.</source>
         <translation>ADB（Android调试桥接）允许通过USB或网络连接到您的设备。更多信息请参见 [https://docs.comma.ai/how-to/connect-to-comma](https://docs.comma.ai/how-to/connect-to-comma)。</translation>
     </message>
-    <message>
-        <source>openpilot Longitudinal Control (Alpha)</source>
-        <translation type="unfinished"></translation>
-    </message>
-    <message>
-        <source>WARNING: openpilot longitudinal control is in alpha for this car and will disable Automatic Emergency Braking (AEB).</source>
-        <translation type="unfinished"></translation>
-    </message>
-    <message>
-        <source>On this car, sunnypilot defaults to the car&apos;s built-in ACC instead of openpilot&apos;s longitudinal control. Enable this to switch to openpilot longitudinal control. Enabling Experimental mode is recommended when enabling openpilot longitudinal control alpha.</source>
-        <translation type="unfinished"></translation>
-    </message>
-</context>
-<context>
-    <name>DeveloperPanelSP</name>
-    <message>
-        <source>Show Advanced Controls</source>
-        <translation type="unfinished"></translation>
-    </message>
-    <message>
-        <source>Toggle visibility of advanced sunnypilot controls.
-This only toggles the visibility of the controls; it does not toggle the actual control enabled/disabled state.</source>
-        <translation type="unfinished"></translation>
-    </message>
-    <message>
-        <source>Enable GitHub runner service</source>
-        <translation type="unfinished"></translation>
-    </message>
-    <message>
-        <source>Enables or disables the github runner service.</source>
-        <translation type="unfinished"></translation>
-    </message>
-    <message>
-        <source>Enable Quickboot Mode</source>
-        <translation type="unfinished"></translation>
-    </message>
-    <message>
-        <source>Error Log</source>
-        <translation type="unfinished"></translation>
-    </message>
-    <message>
-        <source>VIEW</source>
-        <translation type="unfinished">查看</translation>
-    </message>
-    <message>
-        <source>View the error log for sunnypilot crashes.</source>
-        <translation type="unfinished"></translation>
-    </message>
-    <message>
-        <source>When toggled on, this creates a prebuilt file to allow accelerated boot times. When toggled off, it immediately removes the prebuilt file so compilation of locally edited cpp files can be made. &lt;br&gt;&lt;br&gt;&lt;b&gt;To edit C++ files locally on device, you MUST first turn off this toggle so the changes can recompile.&lt;/b&gt;</source>
-        <translation type="unfinished"></translation>
-    </message>
-    <message>
-        <source>Quickboot mode requires updates to be disabled.&lt;br&gt;Enable &apos;Disable Updates&apos; in the Software panel first.</source>
-        <translation type="unfinished"></translation>
-    </message>
 </context>
 <context>
     <name>DevicePanel</name>
@@ -298,8 +207,8 @@
         <translation>查看</translation>
     </message>
     <message>
-        <source>Review the rules, features, and limitations of sunnypilot</source>
-        <translation>查看 sunnypilot 的使用规则，以及其功能和限制</translation>
+        <source>Review the rules, features, and limitations of openpilot</source>
+        <translation>查看 openpilot 的使用规则，以及其功能和限制</translation>
     </message>
     <message>
         <source>Are you sure you want to review the training guide?</source>
@@ -359,7 +268,7 @@
     </message>
     <message>
         <source>Disengage to Reboot</source>
-        <translation>取消sunnypilot以重新启动</translation>
+        <translation>取消openpilot以重新启动</translation>
     </message>
     <message>
         <source>Are you sure you want to power off?</source>
@@ -367,7 +276,7 @@
     </message>
     <message>
         <source>Disengage to Power Off</source>
-        <translation>取消sunnypilot以关机</translation>
+        <translation>取消openpilot以关机</translation>
     </message>
     <message>
         <source>Reset</source>
@@ -391,174 +300,39 @@
     </message>
     <message>
         <source>Disengage to Reset Calibration</source>
-        <translation type="unfinished"></translation>
-    </message>
-    <message>
-        <source>sunnypilot requires the device to be mounted within 4° left or right and within 5° up or 9° down.</source>
-        <translation type="unfinished"></translation>
+        <translation>解除以重置校准</translation>
+    </message>
+    <message>
+        <source>openpilot requires the device to be mounted within 4° left or right and within 5° up or 9° down.</source>
+        <translation>openpilot 要求设备的安装角度：左右偏移需在 4° 以内，上下俯仰角度需在向上 5° 至向下 9° 的范围内。</translation>
+    </message>
+    <message>
+        <source>openpilot is continuously calibrating, resetting is rarely required. Resetting calibration will restart openpilot if the car is powered on.</source>
+        <translation>openpilot 会持续进行校准，因此很少需要重置。如果车辆电源已开启，重置校准会重新启动 openpilot。</translation>
     </message>
     <message>
         <source>
 
 Steering lag calibration is %1% complete.</source>
-        <translation type="unfinished"></translation>
+        <translation>
+
+转向延迟校准已完成 %1%。</translation>
     </message>
     <message>
         <source>
 
 Steering lag calibration is complete.</source>
-        <translation type="unfinished"></translation>
+        <translation>
+
+转向延迟校准已完成。</translation>
     </message>
     <message>
         <source> Steering torque response calibration is %1% complete.</source>
-        <translation type="unfinished"></translation>
+        <translation> 转向扭矩响应校准已完成 %1%。</translation>
     </message>
     <message>
         <source> Steering torque response calibration is complete.</source>
-        <translation type="unfinished"></translation>
-    </message>
-    <message>
-        <source>openpilot is continuously calibrating, resetting is rarely required. Resetting calibration will restart openpilot if the car is powered on.</source>
-        <translation type="unfinished"></translation>
-    </message>
-</context>
-<context>
-    <name>DevicePanelSP</name>
-    <message>
-        <source>Driver Camera Preview</source>
-        <translation type="unfinished"></translation>
-    </message>
-    <message>
-        <source>Training Guide</source>
-        <translation type="unfinished"></translation>
-    </message>
-    <message>
-        <source>Regulatory</source>
-        <translation type="unfinished">监管信息</translation>
-    </message>
-    <message>
-        <source>Language</source>
-        <translation type="unfinished"></translation>
-    </message>
-    <message>
-        <source>Are you sure you want to review the training guide?</source>
-        <translation type="unfinished">您确定要查看新手指南吗？</translation>
-    </message>
-    <message>
-        <source>Review</source>
-        <translation type="unfinished">预览</translation>
-    </message>
-    <message>
-        <source>Select a language</source>
-        <translation type="unfinished">选择语言</translation>
-    </message>
-    <message>
-        <source>Reboot</source>
-        <translation type="unfinished">重启</translation>
-    </message>
-    <message>
-        <source>Power Off</source>
-        <translation type="unfinished">关机</translation>
-    </message>
-    <message>
-        <source>Offroad Mode</source>
-        <translation type="unfinished"></translation>
-    </message>
-    <message>
-        <source>Are you sure you want to exit Always Offroad mode?</source>
-        <translation type="unfinished"></translation>
-    </message>
-    <message>
-        <source>Confirm</source>
-        <translation type="unfinished">确认</translation>
-    </message>
-    <message>
-        <source>Are you sure you want to enter Always Offroad mode?</source>
-        <translation type="unfinished"></translation>
-    </message>
-    <message>
-        <source>Disengage to Enter Always Offroad Mode</source>
-        <translation type="unfinished"></translation>
-    </message>
-    <message>
-        <source>Exit Always Offroad</source>
-        <translation type="unfinished"></translation>
-    </message>
-    <message>
-        <source>Always Offroad</source>
-        <translation type="unfinished"></translation>
-    </message>
-    <message>
-        <source>Quiet Mode</source>
-        <translation type="unfinished"></translation>
-    </message>
-    <message>
-        <source>Reset Settings</source>
-        <translation type="unfinished"></translation>
-    </message>
-    <message>
-        <source>Are you sure you want to reset all sunnypilot settings to default? Once the settings are reset, there is no going back.</source>
-        <translation type="unfinished"></translation>
-    </message>
-    <message>
-        <source>Reset</source>
-        <translation type="unfinished">重置</translation>
-    </message>
-    <message>
-        <source>The reset cannot be undone. You have been warned.</source>
-        <translation type="unfinished"></translation>
-    </message>
-    <message>
-        <source>Wake-Up Behavior</source>
-        <translation type="unfinished"></translation>
-    </message>
-    <message>
-        <source>Interactivity Timeout</source>
-        <translation type="unfinished"></translation>
-    </message>
-    <message>
-        <source>Apply a custom timeout for settings UI.
-This is the time after which settings UI closes automatically if user is not interacting with the screen.</source>
-        <translation type="unfinished"></translation>
-    </message>
-    <message>
-        <source>⁍ Default: Device will boot/wake-up normally &amp; will be ready to engage.</source>
-        <translation type="unfinished"></translation>
-    </message>
-    <message>
-        <source>⁍ Offroad: Device will be in Always Offroad mode after boot/wake-up.</source>
-        <translation type="unfinished"></translation>
-    </message>
-    <message>
-        <source>Controls state of the device after boot/sleep.</source>
-        <translation type="unfinished"></translation>
-    </message>
-</context>
-<context>
-    <name>DriveStats</name>
-    <message>
-        <source>Drives</source>
-        <translation type="unfinished"></translation>
-    </message>
-    <message>
-        <source>Hours</source>
-        <translation type="unfinished"></translation>
-    </message>
-    <message>
-        <source>ALL TIME</source>
-        <translation type="unfinished"></translation>
-    </message>
-    <message>
-        <source>PAST WEEK</source>
-        <translation type="unfinished"></translation>
-    </message>
-    <message>
-        <source>KM</source>
-        <translation type="unfinished"></translation>
-    </message>
-    <message>
-        <source>Miles</source>
-        <translation type="unfinished"></translation>
+        <translation> 转向扭矩响应校准已完成。</translation>
     </message>
 </context>
 <context>
@@ -569,21 +343,6 @@
     </message>
 </context>
 <context>
-    <name>ExitOffroadButton</name>
-    <message>
-        <source>Are you sure you want to exit Always Offroad mode?</source>
-        <translation type="unfinished"></translation>
-    </message>
-    <message>
-        <source>Confirm</source>
-        <translation type="unfinished">确认</translation>
-    </message>
-    <message>
-        <source>EXIT ALWAYS OFFROAD MODE</source>
-        <translation type="unfinished"></translation>
-    </message>
-</context>
-<context>
     <name>ExperimentalModeButton</name>
     <message>
         <source>EXPERIMENTAL MODE ON</source>
@@ -597,16 +356,24 @@
 <context>
     <name>FirehosePanel</name>
     <message>
+        <source>openpilot learns to drive by watching humans, like you, drive.
+
+Firehose Mode allows you to maximize your training data uploads to improve openpilot&apos;s driving models. More data means bigger models, which means better Experimental Mode.</source>
+        <translation>openpilot 通过观察人类驾驶（包括您）来学习如何驾驶。
+
+“Firehose 模式”允许您最大化上传训练数据，以改进 openpilot 的驾驶模型。更多数据意味着更强大的模型，也就意味着更优秀的“实验模式”。</translation>
+    </message>
+    <message>
         <source>Firehose Mode: ACTIVE</source>
-        <translation>训练数据上传模式：激活中</translation>
+        <translation>Firehose 模式：激活中</translation>
     </message>
     <message>
         <source>ACTIVE</source>
         <translation>激活中</translation>
     </message>
     <message>
-        <source>For maximum effectiveness, bring your device inside and connect to a good USB-C adapter and Wi-Fi weekly.&lt;br&gt;&lt;br&gt;Firehose Mode can also work while you&apos;re driving if connected to a hotspot or unlimited SIM card.&lt;br&gt;&lt;br&gt;&lt;br&gt;&lt;b&gt;Frequently Asked Questions&lt;/b&gt;&lt;br&gt;&lt;br&gt;&lt;i&gt;Does it matter how or where I drive?&lt;/i&gt; Nope, just drive as you normally would.&lt;br&gt;&lt;br&gt;&lt;i&gt;Do all of my segments get pulled in Firehose Mode?&lt;/i&gt; No, we selectively pull a subset of your segments.&lt;br&gt;&lt;br&gt;&lt;i&gt;What&apos;s a good USB-C adapter?&lt;/i&gt; Any fast phone or laptop charger should be fine.&lt;br&gt;&lt;br&gt;&lt;i&gt;Does it matter which software I run?&lt;/i&gt; Yes, only upstream sunnypilot (and particular forks) are able to be used for training.</source>
-        <translation>为了达到最佳效果，请每周将您的设备带回室内，并连接到优质的 USB-C 充电器和 Wi-Fi。&lt;br&gt;&lt;br&gt;Firehose 模式在行驶时也能运行，但需连接到移动热点或使用不限流量的 SIM 卡。&lt;br&gt;&lt;br&gt;&lt;br&gt;&lt;b&gt;常见问题&lt;/b&gt;&lt;br&gt;&lt;br&gt;&lt;i&gt;我开车的方式或地点有影响吗？&lt;/i&gt;不会，请像平常一样驾驶即可。&lt;br&gt;&lt;br&gt;&lt;i&gt;Firehose 模式会上传所有的驾驶片段吗？&lt;/i&gt;不会，我们会选择性地上传部分片段。&lt;br&gt;&lt;br&gt;&lt;i&gt;什么是好的 USB-C 充电器？&lt;/i&gt;任何快速手机或笔记本电脑充电器都应该适用。&lt;br&gt;&lt;br&gt;&lt;i&gt;我使用的软件版本有影响吗？&lt;/i&gt;有的，只有官方 sunnypilot（以及特定的分支）可以用于训练。</translation>
+        <source>For maximum effectiveness, bring your device inside and connect to a good USB-C adapter and Wi-Fi weekly.&lt;br&gt;&lt;br&gt;Firehose Mode can also work while you&apos;re driving if connected to a hotspot or unlimited SIM card.&lt;br&gt;&lt;br&gt;&lt;br&gt;&lt;b&gt;Frequently Asked Questions&lt;/b&gt;&lt;br&gt;&lt;br&gt;&lt;i&gt;Does it matter how or where I drive?&lt;/i&gt; Nope, just drive as you normally would.&lt;br&gt;&lt;br&gt;&lt;i&gt;Do all of my segments get pulled in Firehose Mode?&lt;/i&gt; No, we selectively pull a subset of your segments.&lt;br&gt;&lt;br&gt;&lt;i&gt;What&apos;s a good USB-C adapter?&lt;/i&gt; Any fast phone or laptop charger should be fine.&lt;br&gt;&lt;br&gt;&lt;i&gt;Does it matter which software I run?&lt;/i&gt; Yes, only upstream openpilot (and particular forks) are able to be used for training.</source>
+        <translation>为了达到最佳效果，请每周将您的设备带回室内，并连接到优质的 USB-C 充电器和 Wi-Fi。&lt;br&gt;&lt;br&gt;Firehose 模式在行驶时也能运行，但需连接到移动热点或使用不限流量的 SIM 卡。&lt;br&gt;&lt;br&gt;&lt;br&gt;&lt;b&gt;常见问题&lt;/b&gt;&lt;br&gt;&lt;br&gt;&lt;i&gt;我开车的方式或地点有影响吗？&lt;/i&gt;不会，请像平常一样驾驶即可。&lt;br&gt;&lt;br&gt;&lt;i&gt;Firehose 模式会上传所有的驾驶片段吗？&lt;/i&gt;不会，我们会选择性地上传部分片段。&lt;br&gt;&lt;br&gt;&lt;i&gt;什么是好的 USB-C 充电器？&lt;/i&gt;任何快速手机或笔记本电脑充电器都应该适用。&lt;br&gt;&lt;br&gt;&lt;i&gt;我使用的软件版本有影响吗？&lt;/i&gt;有的，只有官方 openpilot（以及特定的分支）可以用于训练。</translation>
     </message>
     <message numerus="yes">
         <source>&lt;b&gt;%n segment(s)&lt;/b&gt; of your driving is in the training dataset so far.</source>
@@ -615,18 +382,12 @@
         </translation>
     </message>
     <message>
-        <source>sunnypilot learns to drive by watching humans, like you, drive.
-
-Firehose Mode allows you to maximize your training data uploads to improve openpilot&apos;s driving models. More data means bigger models, which means better Experimental Mode.</source>
-        <translation type="unfinished"></translation>
-    </message>
-    <message>
         <source>&lt;span stylesheet=&apos;font-size: 60px; font-weight: bold; color: #e74c3c;&apos;&gt;INACTIVE&lt;/span&gt;: connect to an unmetered network</source>
         <translation>&lt;span stylesheet=&apos;font-size: 60px; font-weight: bold; color: #e74c3c;&apos;&gt;闲置&lt;/span&gt;：请连接到不限流量的网络</translation>
     </message>
     <message>
         <source>Firehose Mode</source>
-        <translation type="unfinished"></translation>
+        <translation>Firehose 模式</translation>
     </message>
 </context>
 <context>
@@ -642,49 +403,6 @@
     <message>
         <source>MAX</source>
         <translation>最高定速</translation>
-    </message>
-</context>
-<context>
-    <name>HyundaiSettings</name>
-    <message>
-        <source>Off</source>
-        <translation type="unfinished"></translation>
-    </message>
-    <message>
-        <source>Dynamic</source>
-        <translation type="unfinished"></translation>
-    </message>
-    <message>
-        <source>Predictive</source>
-        <translation type="unfinished"></translation>
-    </message>
-    <message>
-        <source>Custom Longitudinal Tuning</source>
-        <translation type="unfinished"></translation>
-    </message>
-    <message>
-        <source>This feature can only be used with openpilot longitudinal control enabled.</source>
-        <translation type="unfinished"></translation>
-    </message>
-    <message>
-        <source>Enable &quot;Always Offroad&quot; in Device panel, or turn vehicle off to select an option.</source>
-        <translation type="unfinished"></translation>
-    </message>
-    <message>
-        <source>Off: Uses default tuning</source>
-        <translation type="unfinished"></translation>
-    </message>
-    <message>
-        <source>Dynamic: Adjusts acceleration limits based on current speed</source>
-        <translation type="unfinished"></translation>
-    </message>
-    <message>
-        <source>Predictive: Uses future trajectory data to anticipate needed adjustments</source>
-        <translation type="unfinished"></translation>
-    </message>
-    <message>
-        <source>Fine-tune your driving experience by adjusting acceleration smoothness with openpilot longitudinal control.</source>
-        <translation type="unfinished"></translation>
     </message>
 </context>
 <context>
@@ -701,346 +419,6 @@
     </message>
 </context>
 <context>
-    <name>LaneChangeSettings</name>
-    <message>
-        <source>Back</source>
-        <translation type="unfinished">返回</translation>
-    </message>
-    <message>
-        <source>Auto Lane Change: Delay with Blind Spot</source>
-        <translation type="unfinished"></translation>
-    </message>
-    <message>
-        <source>Toggle to enable a delay timer for seamless lane changes when blind spot monitoring (BSM) detects a obstructing vehicle, ensuring safe maneuvering.</source>
-        <translation type="unfinished"></translation>
-    </message>
-</context>
-<context>
-    <name>LateralPanel</name>
-    <message>
-        <source>Modular Assistive Driving System (MADS)</source>
-        <translation type="unfinished"></translation>
-    </message>
-    <message>
-        <source>Enable the beloved MADS feature. Disable toggle to revert back to stock sunnypilot engagement/disengagement.</source>
-        <translation type="unfinished"></translation>
-    </message>
-    <message>
-        <source>Customize MADS</source>
-        <translation type="unfinished"></translation>
-    </message>
-    <message>
-        <source>Customize Lane Change</source>
-        <translation type="unfinished"></translation>
-    </message>
-    <message>
-        <source>Enables independent engagements of Automatic Lane Centering (ALC) and Adaptive Cruise Control (ACC).</source>
-        <translation type="unfinished"></translation>
-    </message>
-    <message>
-        <source>Start the vehicle to check vehicle compatibility.</source>
-        <translation type="unfinished"></translation>
-    </message>
-    <message>
-        <source>This platform supports all MADS settings.</source>
-        <translation type="unfinished"></translation>
-    </message>
-    <message>
-        <source>This platform supports limited MADS settings.</source>
-        <translation type="unfinished"></translation>
-    </message>
-    <message>
-        <source>Pause Lateral Control with Blinker</source>
-        <translation type="unfinished"></translation>
-    </message>
-    <message>
-        <source>Pause lateral control with blinker when traveling below the desired speed selected.</source>
-        <translation type="unfinished"></translation>
-    </message>
-</context>
-<context>
-    <name>LongitudinalPanel</name>
-    <message>
-        <source>Custom ACC Speed Increments</source>
-        <translation type="unfinished"></translation>
-    </message>
-    <message>
-        <source>Enable custom Short &amp; Long press increments for cruise speed increase/decrease.</source>
-        <translation type="unfinished"></translation>
-    </message>
-    <message>
-        <source>This feature can only be used with openpilot longitudinal control enabled.</source>
-        <translation type="unfinished"></translation>
-    </message>
-    <message>
-        <source>This feature is not supported on this platform due to vehicle limitations.</source>
-        <translation type="unfinished"></translation>
-    </message>
-    <message>
-        <source>Start the vehicle to check vehicle compatibility.</source>
-        <translation type="unfinished"></translation>
-    </message>
-</context>
-<context>
-    <name>MadsSettings</name>
-    <message>
-<<<<<<< HEAD
-        <source>Toggle with Main Cruise</source>
-        <translation type="unfinished"></translation>
-    </message>
-    <message>
-        <source>Note: For vehicles without LFA/LKAS button, disabling this will prevent lateral control engagement.</source>
-        <translation type="unfinished"></translation>
-    </message>
-    <message>
-        <source>Unified Engagement Mode (UEM)</source>
-        <translation type="unfinished"></translation>
-    </message>
-    <message>
-        <source>Engage lateral and longitudinal control with cruise control engagement.</source>
-        <translation type="unfinished"></translation>
-=======
-        <source>NVMe drive not mounted.</source>
-        <translation>NVMe固态硬盘未被挂载。</translation>
-    </message>
-    <message>
-        <source>openpilot was unable to identify your car. Your car is either unsupported or its ECUs are not recognized. Please submit a pull request to add the firmware versions to the proper vehicle. Need help? Join discord.comma.ai.</source>
-        <translation>openpilot 无法识别您的车辆。您的车辆可能未被支持，或是其电控单元 (ECU) 未被识别。请提交一个 Pull Request 为您的车辆添加正确的固件版本。需要帮助吗？请加入 discord.comma.ai。</translation>
->>>>>>> c4b63cd4
-    </message>
-    <message>
-        <source>Note: Once lateral control is engaged via UEM, it will remain engaged until it is manually disabled via the MADS button or car shut off.</source>
-        <translation type="unfinished"></translation>
-    </message>
-    <message>
-        <source>Remain Active</source>
-        <translation type="unfinished"></translation>
-    </message>
-    <message>
-        <source>Disengage</source>
-        <translation type="unfinished"></translation>
-    </message>
-    <message>
-        <source>Steering Mode on Brake Pedal</source>
-        <translation type="unfinished"></translation>
-    </message>
-    <message>
-        <source>Start the vehicle to check vehicle compatibility.</source>
-        <translation type="unfinished"></translation>
-    </message>
-    <message>
-        <source>This feature defaults to OFF, and does not allow selection due to vehicle limitations.</source>
-        <translation type="unfinished"></translation>
-    </message>
-    <message>
-        <source>This feature defaults to ON, and does not allow selection due to vehicle limitations.</source>
-        <translation type="unfinished"></translation>
-    </message>
-    <message>
-        <source>This platform only supports Disengage mode due to vehicle limitations.</source>
-        <translation type="unfinished"></translation>
-    </message>
-    <message>
-        <source>Remain Active: ALC will remain active when the brake pedal is pressed.</source>
-        <translation type="unfinished"></translation>
-    </message>
-    <message>
-        <source>Pause</source>
-        <translation type="unfinished"></translation>
-    </message>
-    <message>
-        <source>Pause: ALC will pause when the brake pedal is pressed.</source>
-        <translation type="unfinished"></translation>
-    </message>
-    <message>
-        <source>Disengage: ALC will disengage when the brake pedal is pressed.</source>
-        <translation type="unfinished"></translation>
-    </message>
-    <message>
-        <source>Choose how Automatic Lane Centering (ALC) behaves after the brake pedal is manually pressed in sunnypilot.</source>
-        <translation type="unfinished"></translation>
-    </message>
-    <message>
-        <source>Device failed to register with the comma.ai backend. It will not connect or upload to comma.ai servers, and receives no support from comma.ai. If this is a device purchased at comma.ai/shop, open a ticket at https://comma.ai/support.</source>
-        <translation>设备未能注册到 comma.ai 后端。该设备将无法连接或上传数据到 comma.ai 服务器，也无法获得 comma.ai 的支持。如果该设备是在 comma.ai/shop 购买的，请访问 https://comma.ai/support 提交工单。</translation>
-    </message>
-    <message>
-        <source>Acknowledge Excessive Actuation</source>
-        <translation type="unfinished"></translation>
-    </message>
-    <message>
-        <source>Snooze Update</source>
-        <translation type="unfinished">暂停更新</translation>
-    </message>
-    <message>
-        <source>openpilot has detected excessive %1 actuation. This may be due to a software bug. Please contact support at https://comma.ai/support.</source>
-        <translation type="unfinished"></translation>
-    </message>
-</context>
-<context>
-    <name>MaxTimeOffroad</name>
-    <message>
-        <source>Max Time Offroad</source>
-        <translation type="unfinished"></translation>
-    </message>
-    <message>
-        <source>Device will automatically shutdown after set time once the engine is turned off.&lt;br/&gt;(30h is the default)</source>
-        <translation type="unfinished"></translation>
-    </message>
-    <message>
-        <source>Always On</source>
-        <translation type="unfinished"></translation>
-    </message>
-    <message>
-        <source>h</source>
-        <translation type="unfinished"></translation>
-    </message>
-    <message>
-        <source>m</source>
-        <translation type="unfinished"></translation>
-    </message>
-    <message>
-        <source> (default)</source>
-        <translation type="unfinished"></translation>
-    </message>
-</context>
-<context>
-    <name>ModelsPanel</name>
-    <message>
-        <source>Current Model</source>
-        <translation type="unfinished"></translation>
-    </message>
-    <message>
-        <source>SELECT</source>
-        <translation type="unfinished">选择</translation>
-    </message>
-    <message>
-        <source>downloaded</source>
-        <translation type="unfinished"></translation>
-    </message>
-    <message>
-        <source>ready</source>
-        <translation type="unfinished"></translation>
-    </message>
-    <message>
-        <source>from cache</source>
-        <translation type="unfinished"></translation>
-    </message>
-    <message>
-        <source>Fetching models...</source>
-        <translation type="unfinished"></translation>
-    </message>
-    <message>
-        <source>Select a Model</source>
-        <translation type="unfinished"></translation>
-    </message>
-    <message>
-        <source>Default</source>
-        <translation type="unfinished"></translation>
-    </message>
-    <message>
-        <source>Model download has started in the background.</source>
-        <translation type="unfinished"></translation>
-    </message>
-    <message>
-        <source>We STRONGLY suggest you to reset calibration.</source>
-        <translation type="unfinished"></translation>
-    </message>
-    <message>
-        <source>Would you like to do that now?</source>
-        <translation type="unfinished"></translation>
-    </message>
-    <message>
-        <source>Reset Calibration</source>
-        <translation type="unfinished">重置设备校准</translation>
-    </message>
-    <message>
-        <source>Driving Model Selector</source>
-        <translation type="unfinished"></translation>
-    </message>
-    <message>
-        <source>Warning: You are on a metered connection!</source>
-        <translation type="unfinished"></translation>
-    </message>
-    <message>
-        <source>Continue</source>
-        <translation type="unfinished">继续</translation>
-    </message>
-    <message>
-        <source>on Metered</source>
-        <translation type="unfinished"></translation>
-    </message>
-    <message>
-        <source>Cancel</source>
-        <translation type="unfinished">取消</translation>
-    </message>
-    <message>
-        <source>Clear Model Cache</source>
-        <translation type="unfinished"></translation>
-    </message>
-    <message>
-        <source>CLEAR</source>
-        <translation type="unfinished"></translation>
-    </message>
-    <message>
-        <source>Driving Model</source>
-        <translation type="unfinished"></translation>
-    </message>
-    <message>
-        <source>Navigation Model</source>
-        <translation type="unfinished"></translation>
-    </message>
-    <message>
-        <source>Vision Model</source>
-        <translation type="unfinished"></translation>
-    </message>
-    <message>
-        <source>Policy Model</source>
-        <translation type="unfinished"></translation>
-    </message>
-    <message>
-        <source>Live Learning Steer Delay</source>
-        <translation type="unfinished"></translation>
-    </message>
-    <message>
-        <source>Adjust Software Delay</source>
-        <translation type="unfinished"></translation>
-    </message>
-    <message>
-        <source>Adjust the software delay when Live Learning Steer Delay is toggled off.
-The default software delay value is 0.2</source>
-        <translation type="unfinished"></translation>
-    </message>
-    <message>
-        <source>  %1 - %2</source>
-        <translation type="unfinished"></translation>
-    </message>
-    <message>
-        <source>  download failed - %1</source>
-        <translation type="unfinished"></translation>
-    </message>
-    <message>
-        <source>  pending - %1</source>
-        <translation type="unfinished"></translation>
-    </message>
-    <message>
-        <source>Enable this for the car to learn and adapt its steering response time. Disable to use a fixed steering response time. Keeping this on provides the stock openpilot experience. The Current value is updated automatically when the vehicle is Onroad.</source>
-        <translation type="unfinished"></translation>
-    </message>
-    <message>
-        <source>Current:</source>
-        <translation type="unfinished"></translation>
-    </message>
-    <message>
-        <source>This will delete ALL downloaded models from the cache&lt;br/&gt;&lt;u&gt;except the currently active model&lt;/u&gt;.&lt;br/&gt;&lt;br/&gt;Are you sure you want to continue?</source>
-        <translation type="unfinished"></translation>
-    </message>
-    <message>
-        <source>Clear Cache</source>
-        <translation type="unfinished"></translation>
-    </message>
-</context>
-<context>
     <name>MultiOptionDialog</name>
     <message>
         <source>Select</source>
@@ -1071,84 +449,14 @@
     </message>
 </context>
 <context>
-    <name>NetworkingSP</name>
-    <message>
-        <source>Scan</source>
-        <translation type="unfinished"></translation>
-    </message>
-    <message>
-        <source>Scanning...</source>
-        <translation type="unfinished"></translation>
-    </message>
-</context>
-<context>
-    <name>NeuralNetworkLateralControl</name>
-    <message>
-        <source>Neural Network Lateral Control (NNLC)</source>
-        <translation type="unfinished"></translation>
-    </message>
-    <message>
-        <source>NNLC is currently not available on this platform.</source>
-        <translation type="unfinished"></translation>
-    </message>
-    <message>
-        <source>Start the car to check car compatibility</source>
-        <translation type="unfinished"></translation>
-    </message>
-    <message>
-        <source>NNLC Not Loaded</source>
-        <translation type="unfinished"></translation>
-    </message>
-    <message>
-        <source>NNLC Loaded</source>
-        <translation type="unfinished"></translation>
-    </message>
-    <message>
-        <source>Match</source>
-        <translation type="unfinished"></translation>
-    </message>
-    <message>
-        <source>Exact</source>
-        <translation type="unfinished"></translation>
-    </message>
-    <message>
-        <source>Fuzzy</source>
-        <translation type="unfinished"></translation>
-    </message>
-    <message>
-        <source>Match: &quot;Exact&quot; is ideal, but &quot;Fuzzy&quot; is fine too.</source>
-        <translation type="unfinished"></translation>
-    </message>
-    <message>
-        <source>Formerly known as &lt;b&gt;&quot;NNFF&quot;&lt;/b&gt;, this replaces the lateral &lt;b&gt;&quot;torque&quot;&lt;/b&gt; controller, with one using a neural network trained on each car&apos;s (actually, each separate EPS firmware) driving data for increased controls accuracy.</source>
-        <translation type="unfinished"></translation>
-    </message>
-    <message>
-        <source>Reach out to the sunnypilot team in the following channel at the sunnypilot Discord server</source>
-        <translation type="unfinished"></translation>
-    </message>
-    <message>
-        <source>with feedback, or to provide log data for your car if your car is currently unsupported:</source>
-        <translation type="unfinished"></translation>
-    </message>
-    <message>
-        <source>if there are any issues:</source>
-        <translation type="unfinished"></translation>
-    </message>
-    <message>
-        <source>and donate logs to get NNLC loaded for your car:</source>
-        <translation type="unfinished"></translation>
-    </message>
-</context>
-<context>
     <name>OffroadAlert</name>
     <message>
-        <source>Immediately connect to the internet to check for updates. If you do not connect to the internet, sunnypilot won&apos;t engage in %1</source>
-        <translation>请立即连接网络检查更新。如果不连接网络，sunnypilot 将在 %1 后便无法使用</translation>
-    </message>
-    <message>
-        <source>Connect to internet to check for updates. sunnypilot won&apos;t automatically start until it connects to internet to check for updates.</source>
-        <translation>请连接至互联网以检查更新。在连接至互联网并完成更新检查之前，sunnypilot 将不会自动启动。</translation>
+        <source>Immediately connect to the internet to check for updates. If you do not connect to the internet, openpilot won&apos;t engage in %1</source>
+        <translation>请立即连接网络检查更新。如果不连接网络，openpilot 将在 %1 后便无法使用</translation>
+    </message>
+    <message>
+        <source>Connect to internet to check for updates. openpilot won&apos;t automatically start until it connects to internet to check for updates.</source>
+        <translation>请连接至互联网以检查更新。在连接至互联网并完成更新检查之前，openpilot 将不会自动启动。</translation>
     </message>
     <message>
         <source>Unable to download updates
@@ -1165,33 +473,35 @@
         <translation>一个针对您设备的操作系统更新正在后台下载中。当更新准备好安装时，您将收到提示进行更新。</translation>
     </message>
     <message>
-        <source>Device failed to register. It will not connect to or upload to comma.ai servers, and receives no support from comma.ai. If this is an official device, visit https://comma.ai/support.</source>
-        <translation>设备注册失败。它将无法连接或上传至 comma.ai 服务器，并且无法获得 comma.ai 的支持。如果这是一个官方设备，请访问 https://comma.ai/support。</translation>
-    </message>
-    <message>
         <source>NVMe drive not mounted.</source>
         <translation>NVMe固态硬盘未被挂载。</translation>
     </message>
     <message>
-        <source>Unsupported NVMe drive detected. Device may draw significantly more power and overheat due to the unsupported NVMe.</source>
-        <translation>检测到不支持的 NVMe 固态硬盘。您的设备因为使用了不支持的 NVMe 固态硬盘可能会消耗更多电力并更易过热。</translation>
-    </message>
-    <message>
-        <source>sunnypilot was unable to identify your car. Your car is either unsupported or its ECUs are not recognized. Please submit a pull request to add the firmware versions to the proper vehicle. Need help? Join discord.comma.ai.</source>
-        <translation>sunnypilot 无法识别您的车辆。您的车辆可能未被支持，或是其电控单元 (ECU) 未被识别。请提交一个 Pull Request 为您的车辆添加正确的固件版本。需要帮助吗？请加入 discord.comma.ai。</translation>
-    </message>
-    <message>
-        <source>sunnypilot detected a change in the device&apos;s mounting position. Ensure the device is fully seated in the mount and the mount is firmly secured to the windshield.</source>
-        <translation>sunnypilot 检测到设备的安装位置发生变化。请确保设备完全安装在支架上，并确保支架牢固地固定在挡风玻璃上。</translation>
+        <source>openpilot was unable to identify your car. Your car is either unsupported or its ECUs are not recognized. Please submit a pull request to add the firmware versions to the proper vehicle. Need help? Join discord.comma.ai.</source>
+        <translation>openpilot 无法识别您的车辆。您的车辆可能未被支持，或是其电控单元 (ECU) 未被识别。请提交一个 Pull Request 为您的车辆添加正确的固件版本。需要帮助吗？请加入 discord.comma.ai。</translation>
+    </message>
+    <message>
+        <source>openpilot detected a change in the device&apos;s mounting position. Ensure the device is fully seated in the mount and the mount is firmly secured to the windshield.</source>
+        <translation>openpilot 检测到设备的安装位置发生变化。请确保设备完全安装在支架上，并确保支架牢固地固定在挡风玻璃上。</translation>
     </message>
     <message>
         <source>Device temperature too high. System cooling down before starting. Current internal component temperature: %1</source>
         <translation>设备温度过高。系统正在冷却中，等冷却完毕后才会启动。目前内部组件温度：%1</translation>
     </message>
     <message>
-        <source>OpenStreetMap database is out of date. New maps must be downloaded if you wish to continue using OpenStreetMap data for Enhanced Speed Control and road name display.
-
-%1</source>
+        <source>Device failed to register with the comma.ai backend. It will not connect or upload to comma.ai servers, and receives no support from comma.ai. If this is a device purchased at comma.ai/shop, open a ticket at https://comma.ai/support.</source>
+        <translation>设备未能注册到 comma.ai 后端。该设备将无法连接或上传数据到 comma.ai 服务器，也无法获得 comma.ai 的支持。如果该设备是在 comma.ai/shop 购买的，请访问 https://comma.ai/support 提交工单。</translation>
+    </message>
+    <message>
+        <source>Acknowledge Excessive Actuation</source>
+        <translation type="unfinished"></translation>
+    </message>
+    <message>
+        <source>Snooze Update</source>
+        <translation type="unfinished">暂停更新</translation>
+    </message>
+    <message>
+        <source>openpilot has detected excessive %1 actuation. This may be due to a software bug. Please contact support at https://comma.ai/support.</source>
         <translation type="unfinished"></translation>
     </message>
 </context>
@@ -1211,17 +521,10 @@
     </message>
 </context>
 <context>
-    <name>OffroadHomeSP</name>
-    <message>
-        <source>ALWAYS OFFROAD ACTIVE</source>
-        <translation type="unfinished"></translation>
-    </message>
-</context>
-<context>
     <name>OnroadAlerts</name>
     <message>
-        <source>sunnypilot Unavailable</source>
-        <translation>无法使用 sunnypilot</translation>
+        <source>openpilot Unavailable</source>
+        <translation>无法使用 openpilot</translation>
     </message>
     <message>
         <source>TAKE CONTROL IMMEDIATELY</source>
@@ -1241,137 +544,6 @@
     </message>
 </context>
 <context>
-    <name>OsmPanel</name>
-    <message>
-        <source>Mapd Version</source>
-        <translation type="unfinished"></translation>
-    </message>
-    <message>
-        <source>Offline Maps ETA</source>
-        <translation type="unfinished"></translation>
-    </message>
-    <message>
-        <source>Time Elapsed</source>
-        <translation type="unfinished"></translation>
-    </message>
-    <message>
-        <source>Downloaded Maps</source>
-        <translation type="unfinished"></translation>
-    </message>
-    <message>
-        <source>DELETE</source>
-        <translation type="unfinished"></translation>
-    </message>
-    <message>
-        <source>This will delete ALL downloaded maps
-
-Are you sure you want to delete all the maps?</source>
-        <translation type="unfinished"></translation>
-    </message>
-    <message>
-        <source>Yes, delete all the maps.</source>
-        <translation type="unfinished"></translation>
-    </message>
-    <message>
-        <source>Database Update</source>
-        <translation type="unfinished"></translation>
-    </message>
-    <message>
-        <source>CHECK</source>
-        <translation type="unfinished">查看</translation>
-    </message>
-    <message>
-        <source>Country</source>
-        <translation type="unfinished"></translation>
-    </message>
-    <message>
-        <source>SELECT</source>
-        <translation type="unfinished">选择</translation>
-    </message>
-    <message>
-        <source>Fetching Country list...</source>
-        <translation type="unfinished"></translation>
-    </message>
-    <message>
-        <source>State</source>
-        <translation type="unfinished"></translation>
-    </message>
-    <message>
-        <source>Fetching State list...</source>
-        <translation type="unfinished"></translation>
-    </message>
-    <message>
-        <source>All</source>
-        <translation type="unfinished"></translation>
-    </message>
-    <message>
-        <source>REFRESH</source>
-        <translation type="unfinished"></translation>
-    </message>
-    <message>
-        <source>UPDATE</source>
-        <translation type="unfinished">更新</translation>
-    </message>
-    <message>
-        <source>Download starting...</source>
-        <translation type="unfinished"></translation>
-    </message>
-    <message>
-        <source>Error: Invalid download. Retry.</source>
-        <translation type="unfinished"></translation>
-    </message>
-    <message>
-        <source>Download complete!</source>
-        <translation type="unfinished"></translation>
-    </message>
-    <message>
-        <source>
-
-Warning: You are on a metered connection!</source>
-        <translation type="unfinished"></translation>
-    </message>
-    <message>
-        <source>This will start the download process and it might take a while to complete.</source>
-        <translation type="unfinished"></translation>
-    </message>
-    <message>
-        <source>Continue on Metered</source>
-        <translation type="unfinished"></translation>
-    </message>
-    <message>
-        <source>Start Download</source>
-        <translation type="unfinished"></translation>
-    </message>
-    <message>
-        <source>m </source>
-        <translation type="unfinished"></translation>
-    </message>
-    <message>
-        <source>s</source>
-        <translation type="unfinished"></translation>
-    </message>
-    <message>
-        <source>Calculating...</source>
-        <translation type="unfinished"></translation>
-    </message>
-    <message>
-        <source>Downloaded</source>
-        <translation type="unfinished"></translation>
-    </message>
-    <message>
-        <source>Calculating ETA...</source>
-        <translation type="unfinished"></translation>
-    </message>
-    <message>
-        <source>Ready</source>
-        <translation type="unfinished"></translation>
-    </message>
-    <message>
-        <source>Time remaining: </source>
-        <translation type="unfinished"></translation>
-    </message>
-</context>
-<context>
     <name>PairingPopup</name>
     <message>
         <source>Pair your device to your comma account</source>
@@ -1406,96 +578,6 @@
     </message>
 </context>
 <context>
-    <name>ParamControlSP</name>
-    <message>
-        <source>Enable</source>
-        <translation type="unfinished">启用</translation>
-    </message>
-    <message>
-        <source>Cancel</source>
-        <translation type="unfinished">取消</translation>
-    </message>
-</context>
-<context>
-    <name>PlatformSelector</name>
-    <message>
-        <source>Vehicle</source>
-        <translation type="unfinished"></translation>
-    </message>
-    <message>
-        <source>SEARCH</source>
-        <translation type="unfinished"></translation>
-    </message>
-    <message>
-        <source>Search your vehicle</source>
-        <translation type="unfinished"></translation>
-    </message>
-    <message>
-        <source>Enter model year (e.g., 2021) and model name (Toyota Corolla):</source>
-        <translation type="unfinished"></translation>
-    </message>
-    <message>
-        <source>SEARCHING</source>
-        <translation type="unfinished"></translation>
-    </message>
-    <message>
-        <source>REMOVE</source>
-        <translation type="unfinished">删除</translation>
-    </message>
-    <message>
-        <source>This setting will take effect immediately.</source>
-        <translation type="unfinished"></translation>
-    </message>
-    <message>
-        <source>This setting will take effect once the device enters offroad state.</source>
-        <translation type="unfinished"></translation>
-    </message>
-    <message>
-        <source>Vehicle Selector</source>
-        <translation type="unfinished"></translation>
-    </message>
-    <message>
-        <source>Confirm</source>
-        <translation type="unfinished">确认</translation>
-    </message>
-    <message>
-        <source>Cancel</source>
-        <translation type="unfinished">取消</translation>
-    </message>
-    <message>
-        <source>No vehicles found for query: %1</source>
-        <translation type="unfinished"></translation>
-    </message>
-    <message>
-        <source>Select a vehicle</source>
-        <translation type="unfinished"></translation>
-    </message>
-    <message>
-        <source>Unrecognized Vehicle</source>
-        <translation type="unfinished"></translation>
-    </message>
-    <message>
-        <source>Fingerprinted automatically</source>
-        <translation type="unfinished"></translation>
-    </message>
-    <message>
-        <source>Manually selected</source>
-        <translation type="unfinished"></translation>
-    </message>
-    <message>
-        <source>Not fingerprinted or manually selected</source>
-        <translation type="unfinished"></translation>
-    </message>
-    <message>
-        <source>Select vehicle to force fingerprint manually.</source>
-        <translation type="unfinished"></translation>
-    </message>
-    <message>
-        <source>Colors represent fingerprint status:</source>
-        <translation type="unfinished"></translation>
-    </message>
-</context>
-<context>
     <name>PrimeAdWidget</name>
     <message>
         <source>Upgrade Now</source>
@@ -1540,8 +622,8 @@
 <context>
     <name>QObject</name>
     <message>
-        <source>sunnypilot</source>
-        <translation>sunnypilot</translation>
+        <source>openpilot</source>
+        <translation>openpilot</translation>
     </message>
     <message numerus="yes">
         <source>%n minute(s) ago</source>
@@ -1594,70 +676,7 @@
     </message>
     <message>
         <source>Firehose</source>
-        <translation>训练上传</translation>
-    </message>
-</context>
-<context>
-    <name>SettingsWindowSP</name>
-    <message>
-        <source>×</source>
-        <translation type="unfinished">×</translation>
-    </message>
-    <message>
-        <source>Device</source>
-        <translation type="unfinished">设备</translation>
-    </message>
-    <message>
-        <source>Network</source>
-        <translation type="unfinished">网络</translation>
-    </message>
-    <message>
-        <source>sunnylink</source>
-        <translation type="unfinished"></translation>
-    </message>
-    <message>
-        <source>Toggles</source>
-        <translation type="unfinished">设定</translation>
-    </message>
-    <message>
-        <source>Software</source>
-        <translation type="unfinished">软件</translation>
-    </message>
-    <message>
-        <source>Trips</source>
-        <translation type="unfinished"></translation>
-    </message>
-    <message>
-        <source>Vehicle</source>
-        <translation type="unfinished"></translation>
-    </message>
-    <message>
-        <source>Developer</source>
-        <translation type="unfinished">开发人员</translation>
-    </message>
-    <message>
-        <source>Firehose</source>
-        <translation type="unfinished">训练上传</translation>
-    </message>
-    <message>
-        <source>Steering</source>
-        <translation type="unfinished"></translation>
-    </message>
-    <message>
-        <source>Models</source>
-        <translation type="unfinished"></translation>
-    </message>
-    <message>
-        <source>Cruise</source>
-        <translation type="unfinished"></translation>
-    </message>
-    <message>
-        <source>Visuals</source>
-        <translation type="unfinished"></translation>
-    </message>
-    <message>
-        <source>OSM</source>
-        <translation type="unfinished"></translation>
+        <translation>Firehose</translation>
     </message>
 </context>
 <context>
@@ -1747,8 +766,8 @@
         <translation>选择要安装的软件</translation>
     </message>
     <message>
-        <source>sunnypilot</source>
-        <translation>sunnypilot</translation>
+        <source>openpilot</source>
+        <translation>openpilot</translation>
     </message>
     <message>
         <source>Custom Software</source>
@@ -1756,13 +775,15 @@
     </message>
     <message>
         <source>WARNING: Custom Software</source>
-        <translation type="unfinished"></translation>
+        <translation>警告：自定义软件</translation>
     </message>
     <message>
         <source>Use caution when installing third-party software. Third-party software has not been tested by comma, and may cause damage to your device and/or vehicle.
 
 If you&apos;d like to proceed, use https://flash.comma.ai to restore your device to a factory state later.</source>
-        <translation type="unfinished"></translation>
+        <translation>请谨慎安装第三方软件。第三方软件未经 comma 测试，可能会损害您的设备和车辆。
+
+如果您决定继续，后续可通过 https://flash.comma.ai 将设备恢复到出厂状态。</translation>
     </message>
 </context>
 <context>
@@ -1856,33 +877,6 @@
     </message>
 </context>
 <context>
-    <name>SidebarSP</name>
-    <message>
-        <source>DISABLED</source>
-        <translation type="unfinished"></translation>
-    </message>
-    <message>
-        <source>OFFLINE</source>
-        <translation type="unfinished">离线</translation>
-    </message>
-    <message>
-        <source>REGIST...</source>
-        <translation type="unfinished"></translation>
-    </message>
-    <message>
-        <source>ONLINE</source>
-        <translation type="unfinished">在线</translation>
-    </message>
-    <message>
-        <source>ERROR</source>
-        <translation type="unfinished">连接出错</translation>
-    </message>
-    <message>
-        <source>SUNNYLINK</source>
-        <translation type="unfinished"></translation>
-    </message>
-</context>
-<context>
     <name>SoftwarePanel</name>
     <message>
         <source>Updates are only downloaded while the car is off.</source>
@@ -1958,49 +952,6 @@
     </message>
 </context>
 <context>
-    <name>SoftwarePanelSP</name>
-    <message>
-        <source>Search Branch</source>
-        <translation type="unfinished"></translation>
-    </message>
-    <message>
-        <source>Enter search keywords, or leave blank to list all branches.</source>
-        <translation type="unfinished"></translation>
-    </message>
-    <message>
-        <source>No branches found for keywords: %1</source>
-        <translation type="unfinished"></translation>
-    </message>
-    <message>
-        <source>Select a branch</source>
-        <translation type="unfinished">选择分支</translation>
-    </message>
-    <message>
-        <source>Disable Updates</source>
-        <translation type="unfinished"></translation>
-    </message>
-    <message>
-        <source>When enabled, software updates will be disabled. &lt;b&gt;This requires a reboot to take effect.&lt;/b&gt;</source>
-        <translation type="unfinished"></translation>
-    </message>
-    <message>
-        <source>%1 updates requires a reboot.&lt;br&gt;Reboot now?</source>
-        <translation type="unfinished"></translation>
-    </message>
-    <message>
-        <source>Reboot</source>
-        <translation type="unfinished">重启</translation>
-    </message>
-    <message>
-        <source>When enabled, software updates will be disabled.&lt;br&gt;&lt;b&gt;This requires a reboot to take effect.&lt;/b&gt;</source>
-        <translation type="unfinished"></translation>
-    </message>
-    <message>
-        <source>Please enable always offroad mode or turn off vehicle to adjust these toggles</source>
-        <translation type="unfinished"></translation>
-    </message>
-</context>
-<context>
     <name>SshControl</name>
     <message>
         <source>SSH Keys</source>
@@ -2047,168 +998,6 @@
     </message>
 </context>
 <context>
-    <name>SunnylinkPanel</name>
-    <message>
-        <source>This is the master switch, it will allow you to cutoff any sunnylink requests should you want to do that.</source>
-        <translation type="unfinished"></translation>
-    </message>
-    <message>
-        <source>Enable sunnylink</source>
-        <translation type="unfinished"></translation>
-    </message>
-    <message>
-        <source>🎉Welcome back! We&apos;re excited to see you&apos;ve enabled sunnylink again! 🚀</source>
-        <translation type="unfinished"></translation>
-    </message>
-    <message>
-        <source>👋Not going to lie, it&apos;s sad to see you disabled sunnylink 😢, but we&apos;ll be here when you&apos;re ready to come back 🎉.</source>
-        <translation type="unfinished"></translation>
-    </message>
-    <message>
-        <source>Device ID</source>
-        <translation type="unfinished"></translation>
-    </message>
-    <message>
-        <source>N/A</source>
-        <translation type="unfinished">N/A</translation>
-    </message>
-    <message>
-        <source>Sponsor Status</source>
-        <translation type="unfinished"></translation>
-    </message>
-    <message>
-        <source>SPONSOR</source>
-        <translation type="unfinished"></translation>
-    </message>
-    <message>
-        <source>Become a sponsor of sunnypilot to get early access to sunnylink features when they become available.</source>
-        <translation type="unfinished"></translation>
-    </message>
-    <message>
-        <source>Pair GitHub Account</source>
-        <translation type="unfinished"></translation>
-    </message>
-    <message>
-        <source>PAIR</source>
-        <translation type="unfinished">配对</translation>
-    </message>
-    <message>
-        <source>Pair your GitHub account to grant your device sponsor benefits, including API access on sunnylink.</source>
-        <translation type="unfinished"></translation>
-    </message>
-    <message>
-        <source>sunnylink Dongle ID not found. This may be due to weak internet connection or sunnylink registration issue. Please reboot and try again.</source>
-        <translation type="unfinished"></translation>
-    </message>
-    <message>
-        <source>Not Sponsor</source>
-        <translation type="unfinished"></translation>
-    </message>
-    <message>
-        <source>Paired</source>
-        <translation type="unfinished"></translation>
-    </message>
-    <message>
-        <source>Not Paired</source>
-        <translation type="unfinished"></translation>
-    </message>
-    <message>
-        <source>THANKS ♥</source>
-        <translation type="unfinished"></translation>
-    </message>
-    <message>
-        <source>Backup Settings</source>
-        <translation type="unfinished"></translation>
-    </message>
-    <message>
-        <source>Are you sure you want to backup sunnypilot settings?</source>
-        <translation type="unfinished"></translation>
-    </message>
-    <message>
-        <source>Back Up</source>
-        <translation type="unfinished"></translation>
-    </message>
-    <message>
-        <source>Restore Settings</source>
-        <translation type="unfinished"></translation>
-    </message>
-    <message>
-        <source>Are you sure you want to restore the last backed up sunnypilot settings?</source>
-        <translation type="unfinished"></translation>
-    </message>
-    <message>
-        <source>Restore</source>
-        <translation type="unfinished"></translation>
-    </message>
-    <message>
-        <source>Backup in progress %1%</source>
-        <translation type="unfinished"></translation>
-    </message>
-    <message>
-        <source>Backup Failed</source>
-        <translation type="unfinished"></translation>
-    </message>
-    <message>
-        <source>Settings backup completed.</source>
-        <translation type="unfinished"></translation>
-    </message>
-    <message>
-        <source>Restore in progress %1%</source>
-        <translation type="unfinished"></translation>
-    </message>
-    <message>
-        <source>Restore Failed</source>
-        <translation type="unfinished"></translation>
-    </message>
-    <message>
-        <source>Unable to restore the settings, try again later.</source>
-        <translation type="unfinished"></translation>
-    </message>
-    <message>
-        <source>Settings restored. Confirm to restart the interface.</source>
-        <translation type="unfinished"></translation>
-    </message>
-</context>
-<context>
-    <name>SunnylinkSponsorPopup</name>
-    <message>
-        <source>Scan the QR code to login to your GitHub account</source>
-        <translation type="unfinished"></translation>
-    </message>
-    <message>
-        <source>Follow the prompts to complete the pairing process</source>
-        <translation type="unfinished"></translation>
-    </message>
-    <message>
-        <source>Re-enter the &quot;sunnylink&quot; panel to verify sponsorship status</source>
-        <translation type="unfinished"></translation>
-    </message>
-    <message>
-        <source>If sponsorship status was not updated, please contact a moderator on Discord at https://discord.gg/sunnypilot</source>
-        <translation type="unfinished"></translation>
-    </message>
-    <message>
-        <source>Scan the QR code to visit sunnyhaibin&apos;s GitHub Sponsors page</source>
-        <translation type="unfinished"></translation>
-    </message>
-    <message>
-        <source>Choose your sponsorship tier and confirm your support</source>
-        <translation type="unfinished"></translation>
-    </message>
-    <message>
-        <source>Join our community on Discord at https://discord.gg/sunnypilot and reach out to a moderator to confirm your sponsor status</source>
-        <translation type="unfinished"></translation>
-    </message>
-    <message>
-        <source>Pair your GitHub account</source>
-        <translation type="unfinished"></translation>
-    </message>
-    <message>
-        <source>Early Access: Become a sunnypilot Sponsor</source>
-        <translation type="unfinished"></translation>
-    </message>
-</context>
-<context>
     <name>TermsPage</name>
     <message>
         <source>Decline</source>
@@ -2219,16 +1008,20 @@
         <translation>同意</translation>
     </message>
     <message>
-        <source>Welcome to sunnypilot</source>
-        <translation>欢迎使用 sunnypilot</translation>
-    </message>
-    <message>
-        <source>You must accept the Terms and Conditions to use sunnypilot. Read the latest terms at &lt;span style=&apos;color: #465BEA;&apos;&gt;https://comma.ai/terms&lt;/span&gt; before continuing.</source>
-        <translation>您必须接受《条款与条件》才能使用 sunnypilot。在继续之前，请先阅读最新条款：&lt;span style=&apos;color: #465BEA;&apos;&gt;https://comma.ai/terms&lt;/span&gt;。</translation>
+        <source>Welcome to openpilot</source>
+        <translation>欢迎使用 openpilot</translation>
+    </message>
+    <message>
+        <source>You must accept the Terms and Conditions to use openpilot. Read the latest terms at &lt;span style=&apos;color: #465BEA;&apos;&gt;https://comma.ai/terms&lt;/span&gt; before continuing.</source>
+        <translation>您必须接受《条款与条件》才能使用 openpilot。在继续之前，请先阅读最新条款：&lt;span style=&apos;color: #465BEA;&apos;&gt;https://comma.ai/terms&lt;/span&gt;。</translation>
     </message>
 </context>
 <context>
     <name>TogglesPanel</name>
+    <message>
+        <source>Enable openpilot</source>
+        <translation>启用openpilot</translation>
+    </message>
     <message>
         <source>Enable Lane Departure Warnings</source>
         <translation>启用车道偏离警告</translation>
@@ -2258,20 +1051,20 @@
         <translation>踩油门时取消控制</translation>
     </message>
     <message>
-        <source>When enabled, pressing the accelerator pedal will disengage sunnypilot.</source>
-        <translation>启用后，踩下油门踏板将取消sunnypilot。</translation>
+        <source>When enabled, pressing the accelerator pedal will disengage openpilot.</source>
+        <translation>启用后，踩下油门踏板将取消openpilot。</translation>
     </message>
     <message>
         <source>Experimental Mode</source>
         <translation>测试模式</translation>
     </message>
     <message>
-        <source>sunnypilot defaults to driving in &lt;b&gt;chill mode&lt;/b&gt;. Experimental mode enables &lt;b&gt;alpha-level features&lt;/b&gt; that aren&apos;t ready for chill mode. Experimental features are listed below:</source>
-        <translation>sunnypilot 默认 &lt;b&gt;轻松模式&lt;/b&gt;驾驶车辆。试验模式启用一些轻松模式之外的 &lt;b&gt;试验性功能&lt;/b&gt;。试验性功能包括：</translation>
-    </message>
-    <message>
-        <source>Let the driving model control the gas and brakes. sunnypilot will drive as it thinks a human would, including stopping for red lights and stop signs. Since the driving model decides the speed to drive, the set speed will only act as an upper bound. This is an alpha quality feature; mistakes should be expected.</source>
-        <translation>允许驾驶模型控制加速和制动，sunnypilot将模仿人类驾驶车辆，包括在红灯和停车让行标识前停车。鉴于驾驶模型确定行驶车速，所设定的车速仅作为上限。此功能尚处于早期测试状态，有可能会出现操作错误。</translation>
+        <source>openpilot defaults to driving in &lt;b&gt;chill mode&lt;/b&gt;. Experimental mode enables &lt;b&gt;alpha-level features&lt;/b&gt; that aren&apos;t ready for chill mode. Experimental features are listed below:</source>
+        <translation>openpilot 默认 &lt;b&gt;轻松模式&lt;/b&gt;驾驶车辆。试验模式启用一些轻松模式之外的 &lt;b&gt;试验性功能&lt;/b&gt;。试验性功能包括：</translation>
+    </message>
+    <message>
+        <source>Let the driving model control the gas and brakes. openpilot will drive as it thinks a human would, including stopping for red lights and stop signs. Since the driving model decides the speed to drive, the set speed will only act as an upper bound. This is an alpha quality feature; mistakes should be expected.</source>
+        <translation>允许驾驶模型控制加速和制动，openpilot将模仿人类驾驶车辆，包括在红灯和停车让行标识前停车。鉴于驾驶模型确定行驶车速，所设定的车速仅作为上限。此功能尚处于早期测试状态，有可能会出现操作错误。</translation>
     </message>
     <message>
         <source>New Driving Visualization</source>
@@ -2282,6 +1075,10 @@
         <translation>由于此车辆使用自带的ACC纵向控制，当前无法使用试验模式。</translation>
     </message>
     <message>
+        <source>openpilot longitudinal control may come in a future update.</source>
+        <translation>openpilot纵向控制可能会在未来的更新中提供。</translation>
+    </message>
+    <message>
         <source>Aggressive</source>
         <translation>积极</translation>
     </message>
@@ -2298,20 +1095,20 @@
         <translation>驾驶风格</translation>
     </message>
     <message>
-        <source>An alpha version of sunnypilot longitudinal control can be tested, along with Experimental mode, on non-release branches.</source>
-        <translation>在正式（release）版本以外的分支上，可以测试 sunnypilot 纵向控制的 Alpha 版本以及实验模式。</translation>
-    </message>
-    <message>
-        <source>Enable the sunnypilot longitudinal control (alpha) toggle to allow Experimental mode.</source>
-        <translation>启用 sunnypilot 纵向控制（alpha）开关以允许实验模式。</translation>
+        <source>An alpha version of openpilot longitudinal control can be tested, along with Experimental mode, on non-release branches.</source>
+        <translation>在正式（release）版本以外的分支上，可以测试 openpilot 纵向控制的 Alpha 版本以及实验模式。</translation>
+    </message>
+    <message>
+        <source>Enable the openpilot longitudinal control (alpha) toggle to allow Experimental mode.</source>
+        <translation>启用 openpilot 纵向控制（alpha）开关以允许实验模式。</translation>
     </message>
     <message>
         <source>End-to-End Longitudinal Control</source>
         <translation>端到端纵向控制</translation>
     </message>
     <message>
-        <source>Standard is recommended. In aggressive mode, sunnypilot will follow lead cars closer and be more aggressive with the gas and brake. In relaxed mode sunnypilot will stay further away from lead cars. On supported cars, you can cycle through these personalities with your steering wheel distance button.</source>
-        <translation>推荐使用标准模式。在积极模式下，sunnypilot 会更靠近前方车辆，并在油门和刹车方面更加激进。在放松模式下，sunnypilot 会与前方车辆保持更远距离。在支持的车型上，你可以使用方向盘上的距离按钮来循环切换这些驾驶风格。</translation>
+        <source>Standard is recommended. In aggressive mode, openpilot will follow lead cars closer and be more aggressive with the gas and brake. In relaxed mode openpilot will stay further away from lead cars. On supported cars, you can cycle through these personalities with your steering wheel distance button.</source>
+        <translation>推荐使用标准模式。在积极模式下，openpilot 会更靠近前方车辆，并在油门和刹车方面更加激进。在放松模式下，openpilot 会与前方车辆保持更远距离。在支持的车型上，你可以使用方向盘上的距离按钮来循环切换这些驾驶风格。</translation>
     </message>
     <message>
         <source>The driving visualization will transition to the road-facing wide-angle camera at low speeds to better show some turns. The Experimental mode logo will also be shown in the top right corner.</source>
@@ -2322,147 +1119,39 @@
         <translation>驾驶员监控常开</translation>
     </message>
     <message>
-        <source>Enable driver monitoring even when sunnypilot is not engaged.</source>
-        <translation>即使在sunnypilot未激活时也启用驾驶员监控。</translation>
-    </message>
-    <message>
-        <source>Enable Dynamic Experimental Control</source>
-        <translation type="unfinished"></translation>
-    </message>
-    <message>
-        <source>Enable toggle to allow the model to determine when to use sunnypilot ACC or sunnypilot End to End Longitudinal.</source>
-        <translation type="unfinished"></translation>
-    </message>
-    <message>
-        <source>Enable sunnypilot</source>
-        <translation>启用sunnypilot</translation>
-    </message>
-    <message>
-        <source>Use the sunnypilot system for adaptive cruise control and lane keep driver assistance. Your attention is required at all times to use this feature.</source>
-        <translation type="unfinished"></translation>
+        <source>Enable driver monitoring even when openpilot is not engaged.</source>
+        <translation>即使在openpilot未激活时也启用驾驶员监控。</translation>
+    </message>
+    <message>
+        <source>Use the openpilot system for adaptive cruise control and lane keep driver assistance. Your attention is required at all times to use this feature.</source>
+        <translation>openpilot 系统提供“自适应巡航”和“车道保持”驾驶辅助功能。使用此功能时，您需要时刻保持专注。</translation>
     </message>
     <message>
         <source> Changing this setting will restart openpilot if the car is powered on.</source>
-        <translation type="unfinished"></translation>
-    </message>
-    <message>
-        <source>openpilot longitudinal control may come in a future update.</source>
-        <translation type="unfinished"></translation>
+        <translation> 如果车辆已通电，更改此设置将会重新启动 openpilot。</translation>
     </message>
     <message>
         <source>Record and Upload Microphone Audio</source>
-        <translation type="unfinished"></translation>
+        <translation>录制并上传麦克风音频</translation>
     </message>
     <message>
         <source>Record and store microphone audio while driving. The audio will be included in the dashcam video in comma connect.</source>
-        <translation type="unfinished"></translation>
-    </message>
-</context>
-<context>
-    <name>TreeOptionDialog</name>
-    <message>
-        <source>Select</source>
-        <translation type="unfinished">选择</translation>
-    </message>
-    <message>
-        <source>Cancel</source>
-        <translation type="unfinished">取消</translation>
-    </message>
-</context>
-<context>
-<<<<<<< HEAD
-    <name>Updater</name>
-    <message>
-        <source>Update Required</source>
-        <translation>需要更新</translation>
-    </message>
-    <message>
-        <source>An operating system update is required. Connect your device to Wi-Fi for the fastest update experience. The download size is approximately 1GB.</source>
-        <translation>操作系统需要更新。请将您的设备连接到WiFi以获取更快的更新体验。下载大小约为1GB。</translation>
-    </message>
-    <message>
-        <source>Connect to Wi-Fi</source>
-        <translation>连接到WiFi</translation>
-    </message>
-    <message>
-        <source>Install</source>
-        <translation>安装</translation>
-    </message>
-    <message>
-        <source>Back</source>
-        <translation>返回</translation>
-    </message>
-    <message>
-        <source>Loading...</source>
-        <translation>正在加载……</translation>
-    </message>
-    <message>
-        <source>Reboot</source>
-        <translation>重启</translation>
-    </message>
-    <message>
-        <source>Update failed</source>
-        <translation>更新失败</translation>
-    </message>
-</context>
-<context>
-    <name>VisualsPanel</name>
-    <message>
-        <source>Show Blind Spot Warnings</source>
-        <translation type="unfinished"></translation>
-    </message>
-    <message>
-        <source>Enabling this will display warnings when a vehicle is detected in your blind spot as long as your car has BSM supported.</source>
-        <translation type="unfinished"></translation>
-    </message>
-    <message>
-        <source> Changing this setting will restart openpilot if the car is powered on.</source>
-        <translation type="unfinished"></translation>
-    </message>
-    <message>
-        <source>Off</source>
-        <translation type="unfinished"></translation>
-    </message>
-    <message>
-        <source>Distance</source>
-        <translation type="unfinished"></translation>
-    </message>
-    <message>
-        <source>Speed</source>
-        <translation type="unfinished"></translation>
-    </message>
-    <message>
-        <source>Time</source>
-        <translation type="unfinished"></translation>
-    </message>
-    <message>
-        <source>All</source>
-        <translation type="unfinished"></translation>
-    </message>
-    <message>
-        <source>Display Metrics Below Chevron</source>
-        <translation type="unfinished"></translation>
-    </message>
-    <message>
-        <source>Display useful metrics below the chevron that tracks the lead car (only applicable to cars with openpilot longitudinal control).</source>
-        <translation type="unfinished"></translation>
-    </message>
-</context>
-<context>
-=======
->>>>>>> c4b63cd4
+        <translation>在驾驶时录制并存储麦克风音频。该音频将会包含在 comma connect 的行车记录仪视频中。</translation>
+    </message>
+</context>
+<context>
     <name>WiFiPromptWidget</name>
     <message>
         <source>Open</source>
         <translation>开启</translation>
     </message>
     <message>
+        <source>Maximize your training data uploads to improve openpilot&apos;s driving models.</source>
+        <translation>最大化您的训练数据上传，以改善 openpilot 的驾驶模型。</translation>
+    </message>
+    <message>
         <source>&lt;span style=&apos;font-family: &quot;Noto Color Emoji&quot;;&apos;&gt;🔥&lt;/span&gt; Firehose Mode &lt;span style=&apos;font-family: Noto Color Emoji;&apos;&gt;🔥&lt;/span&gt;</source>
-        <translation>&lt;span style=&apos;font-family: &quot;Noto Color Emoji&quot;;&apos;&gt;🔥&lt;/span&gt; 训练数据上传模式 &lt;span style=&apos;font-family: Noto Color Emoji;&apos;&gt;🔥&lt;/span&gt;</translation>
-    </message>
-    <message>
-        <source>Maximize your training data uploads to improve openpilot&apos;s driving models.</source>
-        <translation type="unfinished"></translation>
+        <translation>&lt;span style=&apos;font-family: &quot;Noto Color Emoji&quot;;&apos;&gt;🔥&lt;/span&gt; Firehose 模式 &lt;span style=&apos;font-family: Noto Color Emoji;&apos;&gt;🔥&lt;/span&gt;</translation>
     </message>
 </context>
 <context>
