--- conflicted
+++ resolved
@@ -80,74 +80,27 @@
     </message>
     <message>
         <source>Prevent large data uploads when on a metered cellular connection</source>
-        <translation type="unfinished"></translation>
+        <translation>モバイルデータ回線を使用しているときは大容量データをアップロードしません</translation>
     </message>
     <message>
         <source>default</source>
-        <translation type="unfinished"></translation>
+        <translation>標準設定</translation>
     </message>
     <message>
         <source>metered</source>
-        <translation type="unfinished"></translation>
+        <translation>従量制</translation>
     </message>
     <message>
         <source>unmetered</source>
-        <translation type="unfinished"></translation>
+        <translation>定額制</translation>
     </message>
     <message>
         <source>Wi-Fi Network Metered</source>
-        <translation type="unfinished"></translation>
+        <translation>従量制のWi-Fiネットワーク</translation>
     </message>
     <message>
         <source>Prevent large data uploads when on a metered Wi-Fi connection</source>
-        <translation type="unfinished"></translation>
-    </message>
-</context>
-<context>
-    <name>AutoLaneChangeTimer</name>
-    <message>
-        <source>Auto Lane Change by Blinker</source>
-        <translation type="unfinished"></translation>
-    </message>
-    <message>
-        <source>Set a timer to delay the auto lane change operation when the blinker is used. No nudge on the steering wheel is required to auto lane change if a timer is set. Default is Nudge.
-Please use caution when using this feature. Only use the blinker when traffic and road conditions permit.</source>
-        <translation type="unfinished"></translation>
-    </message>
-    <message>
-        <source>s</source>
-        <translation type="unfinished"></translation>
-    </message>
-    <message>
-        <source>Off</source>
-        <translation type="unfinished"></translation>
-    </message>
-    <message>
-        <source>Nudge</source>
-        <translation type="unfinished"></translation>
-    </message>
-    <message>
-        <source>Nudgeless</source>
-        <translation type="unfinished"></translation>
-    </message>
-</context>
-<context>
-    <name>Brightness</name>
-    <message>
-        <source>Brightness</source>
-        <translation type="unfinished"></translation>
-    </message>
-    <message>
-        <source>Overrides the brightness of the device.</source>
-        <translation type="unfinished"></translation>
-    </message>
-    <message>
-        <source>Auto (Dark)</source>
-        <translation type="unfinished"></translation>
-    </message>
-    <message>
-        <source>Auto</source>
-        <translation type="unfinished"></translation>
+        <translation>通信制限のあるWi-Fi接続では大容量データをアップロードしません</translation>
     </message>
 </context>
 <context>
@@ -164,8 +117,8 @@
 <context>
     <name>DeclinePage</name>
     <message>
-        <source>You must accept the Terms and Conditions in order to use sunnypilot.</source>
-        <translation>sunnypilotを使用するためには利用規約に同意する必要があります</translation>
+        <source>You must accept the Terms and Conditions in order to use openpilot.</source>
+        <translation>openpilotを使用するためには利用規約に同意する必要があります</translation>
     </message>
     <message>
         <source>Back</source>
@@ -187,6 +140,18 @@
         <translation>アクセル制御マニューバー</translation>
     </message>
     <message>
+        <source>openpilot Longitudinal Control (Alpha)</source>
+        <translation>openpilotアクセル制御(Alpha)</translation>
+    </message>
+    <message>
+        <source>WARNING: openpilot longitudinal control is in alpha for this car and will disable Automatic Emergency Braking (AEB).</source>
+        <translation>この車ではopenpilotのアクセル制御はアルファ版であり、自動緊急ブレーキ(AEB)が無効化されます。</translation>
+    </message>
+    <message>
+        <source>On this car, openpilot defaults to the car&apos;s built-in ACC instead of openpilot&apos;s longitudinal control. Enable this to switch to openpilot longitudinal control. Enabling Experimental mode is recommended when enabling openpilot longitudinal control alpha.</source>
+        <translation>この車では、openpilotは車両内蔵のACC(アダプティブクルーズコントロール)をデフォルトとして使用し、openpilotのアクセル制御は無効化されています。アクセル制御をopenpilotに切り替えるにはこの設定を有効にしてください。また同時にExperimentalモードを推奨します。</translation>
+    </message>
+    <message>
         <source>Enable ADB</source>
         <translation>ADBを有効にする</translation>
     </message>
@@ -194,62 +159,6 @@
         <source>ADB (Android Debug Bridge) allows connecting to your device over USB or over the network. See https://docs.comma.ai/how-to/connect-to-comma for more info.</source>
         <translation>ADB（Android Debug Bridge）により、USBまたはネットワーク経由でデバイスに接続できます。詳細は、https://docs.comma.ai/how-to/connect-to-comma を参照してください。</translation>
     </message>
-    <message>
-        <source>openpilot Longitudinal Control (Alpha)</source>
-        <translation type="unfinished"></translation>
-    </message>
-    <message>
-        <source>WARNING: openpilot longitudinal control is in alpha for this car and will disable Automatic Emergency Braking (AEB).</source>
-        <translation type="unfinished"></translation>
-    </message>
-    <message>
-        <source>On this car, sunnypilot defaults to the car&apos;s built-in ACC instead of openpilot&apos;s longitudinal control. Enable this to switch to openpilot longitudinal control. Enabling Experimental mode is recommended when enabling openpilot longitudinal control alpha.</source>
-        <translation type="unfinished"></translation>
-    </message>
-</context>
-<context>
-    <name>DeveloperPanelSP</name>
-    <message>
-        <source>Show Advanced Controls</source>
-        <translation type="unfinished"></translation>
-    </message>
-    <message>
-        <source>Toggle visibility of advanced sunnypilot controls.
-This only toggles the visibility of the controls; it does not toggle the actual control enabled/disabled state.</source>
-        <translation type="unfinished"></translation>
-    </message>
-    <message>
-        <source>Enable GitHub runner service</source>
-        <translation type="unfinished"></translation>
-    </message>
-    <message>
-        <source>Enables or disables the github runner service.</source>
-        <translation type="unfinished"></translation>
-    </message>
-    <message>
-        <source>Enable Quickboot Mode</source>
-        <translation type="unfinished"></translation>
-    </message>
-    <message>
-        <source>Error Log</source>
-        <translation type="unfinished"></translation>
-    </message>
-    <message>
-        <source>VIEW</source>
-        <translation type="unfinished">確認</translation>
-    </message>
-    <message>
-        <source>View the error log for sunnypilot crashes.</source>
-        <translation type="unfinished"></translation>
-    </message>
-    <message>
-        <source>When toggled on, this creates a prebuilt file to allow accelerated boot times. When toggled off, it immediately removes the prebuilt file so compilation of locally edited cpp files can be made. &lt;br&gt;&lt;br&gt;&lt;b&gt;To edit C++ files locally on device, you MUST first turn off this toggle so the changes can recompile.&lt;/b&gt;</source>
-        <translation type="unfinished"></translation>
-    </message>
-    <message>
-        <source>Quickboot mode requires updates to be disabled.&lt;br&gt;Enable &apos;Disable Updates&apos; in the Software panel first.</source>
-        <translation type="unfinished"></translation>
-    </message>
 </context>
 <context>
     <name>DevicePanel</name>
@@ -298,8 +207,8 @@
         <translation>確認</translation>
     </message>
     <message>
-        <source>Review the rules, features, and limitations of sunnypilot</source>
-        <translation>sunnypilotのルール、機能、および制限を確認してください</translation>
+        <source>Review the rules, features, and limitations of openpilot</source>
+        <translation>openpilotのルール、機能、および制限を確認してください</translation>
     </message>
     <message>
         <source>Are you sure you want to review the training guide?</source>
@@ -391,174 +300,39 @@
     </message>
     <message>
         <source>Disengage to Reset Calibration</source>
-        <translation type="unfinished"></translation>
-    </message>
-    <message>
-        <source>sunnypilot requires the device to be mounted within 4° left or right and within 5° up or 9° down.</source>
-        <translation type="unfinished"></translation>
+        <translation>キャリブレーションをリセットするには運転支援を解除して下さい。</translation>
+    </message>
+    <message>
+        <source>openpilot requires the device to be mounted within 4° left or right and within 5° up or 9° down.</source>
+        <translation>openpilotの本体は左右4°以内、上5°下9°以内の角度で取付ける必要があります。</translation>
+    </message>
+    <message>
+        <source>openpilot is continuously calibrating, resetting is rarely required. Resetting calibration will restart openpilot if the car is powered on.</source>
+        <translation>openpilot は継続的にキャリブレーションを行っており、リセットが必要になることはほとんどありません。キャリブレーションをリセットすると、車の電源が入っている場合はopenpilotが再起動します。</translation>
     </message>
     <message>
         <source>
 
 Steering lag calibration is %1% complete.</source>
-        <translation type="unfinished"></translation>
+        <translation>
+
+ステアリング遅延のキャリブレーションが%1％完了。</translation>
     </message>
     <message>
         <source>
 
 Steering lag calibration is complete.</source>
-        <translation type="unfinished"></translation>
+        <translation>
+
+ステアリング遅延のキャリブレーション完了。</translation>
     </message>
     <message>
         <source> Steering torque response calibration is %1% complete.</source>
-        <translation type="unfinished"></translation>
+        <translation>ステアリングトルク応答のキャリブレーションが%1％完了。</translation>
     </message>
     <message>
         <source> Steering torque response calibration is complete.</source>
-        <translation type="unfinished"></translation>
-    </message>
-    <message>
-        <source>openpilot is continuously calibrating, resetting is rarely required. Resetting calibration will restart openpilot if the car is powered on.</source>
-        <translation type="unfinished"></translation>
-    </message>
-</context>
-<context>
-    <name>DevicePanelSP</name>
-    <message>
-        <source>Driver Camera Preview</source>
-        <translation type="unfinished"></translation>
-    </message>
-    <message>
-        <source>Training Guide</source>
-        <translation type="unfinished"></translation>
-    </message>
-    <message>
-        <source>Regulatory</source>
-        <translation type="unfinished">規約</translation>
-    </message>
-    <message>
-        <source>Language</source>
-        <translation type="unfinished"></translation>
-    </message>
-    <message>
-        <source>Are you sure you want to review the training guide?</source>
-        <translation type="unfinished">トレーニングガイドを始めてもよろしいですか？</translation>
-    </message>
-    <message>
-        <source>Review</source>
-        <translation type="unfinished">見る</translation>
-    </message>
-    <message>
-        <source>Select a language</source>
-        <translation type="unfinished">言語を選択</translation>
-    </message>
-    <message>
-        <source>Reboot</source>
-        <translation type="unfinished">再起動</translation>
-    </message>
-    <message>
-        <source>Power Off</source>
-        <translation type="unfinished">パワーオフ</translation>
-    </message>
-    <message>
-        <source>Offroad Mode</source>
-        <translation type="unfinished"></translation>
-    </message>
-    <message>
-        <source>Are you sure you want to exit Always Offroad mode?</source>
-        <translation type="unfinished"></translation>
-    </message>
-    <message>
-        <source>Confirm</source>
-        <translation type="unfinished">確認</translation>
-    </message>
-    <message>
-        <source>Are you sure you want to enter Always Offroad mode?</source>
-        <translation type="unfinished"></translation>
-    </message>
-    <message>
-        <source>Disengage to Enter Always Offroad Mode</source>
-        <translation type="unfinished"></translation>
-    </message>
-    <message>
-        <source>Exit Always Offroad</source>
-        <translation type="unfinished"></translation>
-    </message>
-    <message>
-        <source>Always Offroad</source>
-        <translation type="unfinished"></translation>
-    </message>
-    <message>
-        <source>Quiet Mode</source>
-        <translation type="unfinished"></translation>
-    </message>
-    <message>
-        <source>Reset Settings</source>
-        <translation type="unfinished"></translation>
-    </message>
-    <message>
-        <source>Are you sure you want to reset all sunnypilot settings to default? Once the settings are reset, there is no going back.</source>
-        <translation type="unfinished"></translation>
-    </message>
-    <message>
-        <source>Reset</source>
-        <translation type="unfinished">リセット</translation>
-    </message>
-    <message>
-        <source>The reset cannot be undone. You have been warned.</source>
-        <translation type="unfinished"></translation>
-    </message>
-    <message>
-        <source>Wake-Up Behavior</source>
-        <translation type="unfinished"></translation>
-    </message>
-    <message>
-        <source>Interactivity Timeout</source>
-        <translation type="unfinished"></translation>
-    </message>
-    <message>
-        <source>Apply a custom timeout for settings UI.
-This is the time after which settings UI closes automatically if user is not interacting with the screen.</source>
-        <translation type="unfinished"></translation>
-    </message>
-    <message>
-        <source>⁍ Default: Device will boot/wake-up normally &amp; will be ready to engage.</source>
-        <translation type="unfinished"></translation>
-    </message>
-    <message>
-        <source>⁍ Offroad: Device will be in Always Offroad mode after boot/wake-up.</source>
-        <translation type="unfinished"></translation>
-    </message>
-    <message>
-        <source>Controls state of the device after boot/sleep.</source>
-        <translation type="unfinished"></translation>
-    </message>
-</context>
-<context>
-    <name>DriveStats</name>
-    <message>
-        <source>Drives</source>
-        <translation type="unfinished"></translation>
-    </message>
-    <message>
-        <source>Hours</source>
-        <translation type="unfinished"></translation>
-    </message>
-    <message>
-        <source>ALL TIME</source>
-        <translation type="unfinished"></translation>
-    </message>
-    <message>
-        <source>PAST WEEK</source>
-        <translation type="unfinished"></translation>
-    </message>
-    <message>
-        <source>KM</source>
-        <translation type="unfinished"></translation>
-    </message>
-    <message>
-        <source>Miles</source>
-        <translation type="unfinished"></translation>
+        <translation>ステアリングトルク応答のキャリブレーション完了。</translation>
     </message>
 </context>
 <context>
@@ -569,21 +343,6 @@
     </message>
 </context>
 <context>
-    <name>ExitOffroadButton</name>
-    <message>
-        <source>Are you sure you want to exit Always Offroad mode?</source>
-        <translation type="unfinished"></translation>
-    </message>
-    <message>
-        <source>Confirm</source>
-        <translation type="unfinished">確認</translation>
-    </message>
-    <message>
-        <source>EXIT ALWAYS OFFROAD MODE</source>
-        <translation type="unfinished"></translation>
-    </message>
-</context>
-<context>
     <name>ExperimentalModeButton</name>
     <message>
         <source>EXPERIMENTAL MODE ON</source>
@@ -597,28 +356,30 @@
 <context>
     <name>FirehosePanel</name>
     <message>
+        <source>openpilot learns to drive by watching humans, like you, drive.
+
+Firehose Mode allows you to maximize your training data uploads to improve openpilot&apos;s driving models. More data means bigger models, which means better Experimental Mode.</source>
+        <translation>openpilotは人間であるあなたの運転から学び、AI学習します。
+
+Firehoseモードを有効にすると学習データを最大限アップロードし、openpilotの運転モデルを改善することができます。より多くのデータはより大きなモデルとなり、Experimentalモードの精度を向上させます。</translation>
+    </message>
+    <message>
         <source>Firehose Mode: ACTIVE</source>
-        <translation type="unfinished"></translation>
+        <translation>Firehoseモード: 作動中</translation>
     </message>
     <message>
         <source>ACTIVE</source>
-        <translation type="unfinished"></translation>
-    </message>
-    <message>
-        <source>For maximum effectiveness, bring your device inside and connect to a good USB-C adapter and Wi-Fi weekly.&lt;br&gt;&lt;br&gt;Firehose Mode can also work while you&apos;re driving if connected to a hotspot or unlimited SIM card.&lt;br&gt;&lt;br&gt;&lt;br&gt;&lt;b&gt;Frequently Asked Questions&lt;/b&gt;&lt;br&gt;&lt;br&gt;&lt;i&gt;Does it matter how or where I drive?&lt;/i&gt; Nope, just drive as you normally would.&lt;br&gt;&lt;br&gt;&lt;i&gt;Do all of my segments get pulled in Firehose Mode?&lt;/i&gt; No, we selectively pull a subset of your segments.&lt;br&gt;&lt;br&gt;&lt;i&gt;What&apos;s a good USB-C adapter?&lt;/i&gt; Any fast phone or laptop charger should be fine.&lt;br&gt;&lt;br&gt;&lt;i&gt;Does it matter which software I run?&lt;/i&gt; Yes, only upstream sunnypilot (and particular forks) are able to be used for training.</source>
-        <translation type="unfinished"></translation>
+        <translation>動作中</translation>
+    </message>
+    <message>
+        <source>For maximum effectiveness, bring your device inside and connect to a good USB-C adapter and Wi-Fi weekly.&lt;br&gt;&lt;br&gt;Firehose Mode can also work while you&apos;re driving if connected to a hotspot or unlimited SIM card.&lt;br&gt;&lt;br&gt;&lt;br&gt;&lt;b&gt;Frequently Asked Questions&lt;/b&gt;&lt;br&gt;&lt;br&gt;&lt;i&gt;Does it matter how or where I drive?&lt;/i&gt; Nope, just drive as you normally would.&lt;br&gt;&lt;br&gt;&lt;i&gt;Do all of my segments get pulled in Firehose Mode?&lt;/i&gt; No, we selectively pull a subset of your segments.&lt;br&gt;&lt;br&gt;&lt;i&gt;What&apos;s a good USB-C adapter?&lt;/i&gt; Any fast phone or laptop charger should be fine.&lt;br&gt;&lt;br&gt;&lt;i&gt;Does it matter which software I run?&lt;/i&gt; Yes, only upstream openpilot (and particular forks) are able to be used for training.</source>
+        <translation>最大の効果を得るためにはデバイスを屋内に持ち込み、大容量のUSB-C充電器とWi-Fiに毎週接続してください。&lt;br&gt;&lt;br&gt;Firehoseモードは公衆無線LANや大容量契約のSIMカードに接続していれば、運転中でも動作します。&lt;br&gt;&lt;br&gt;&lt;br&gt;&lt;b&gt;よくある質問(FAQ)&lt;/b&gt;&lt;br&gt;&lt;br&gt;&lt;i&gt;運転のやり方や走る場所は重要ですか？&lt;/i&gt; いいえ、普段どおりに運転するだけで大丈夫です。&lt;br&gt;&lt;br&gt;&lt;i&gt;Firehoseモードでは全てのデータがアップロードされますか？&lt;/i&gt; いいえ、アップロードするデータを選ぶことができます。&lt;br&gt;&lt;br&gt;&lt;i&gt;大容量のUSB-C充電器とは何ですか？&lt;/i&gt; スマートフォンやノートパソコンを高速に充電できるものを使って下さい。&lt;br&gt;&lt;br&gt;&lt;i&gt;どのフォークを使うかは重要ですか？&lt;/i&gt;はい、トレーニングには公式のopenpilot(および特定のフォーク)のみが使用できます。</translation>
     </message>
     <message numerus="yes">
         <source>&lt;b&gt;%n segment(s)&lt;/b&gt; of your driving is in the training dataset so far.</source>
-        <translation type="unfinished">
-            <numerusform></numerusform>
+        <translation>
+            <numerusform>あなたの運転の&lt;b&gt;%nセグメント&lt;/b&gt;がこれまでのトレーニングデータに含まれています。</numerusform>
         </translation>
-    </message>
-    <message>
-        <source>sunnypilot learns to drive by watching humans, like you, drive.
-
-Firehose Mode allows you to maximize your training data uploads to improve openpilot&apos;s driving models. More data means bigger models, which means better Experimental Mode.</source>
-        <translation type="unfinished"></translation>
     </message>
     <message>
         <source>&lt;span stylesheet=&apos;font-size: 60px; font-weight: bold; color: #e74c3c;&apos;&gt;INACTIVE&lt;/span&gt;: connect to an unmetered network</source>
@@ -626,7 +387,7 @@
     </message>
     <message>
         <source>Firehose Mode</source>
-        <translation type="unfinished"></translation>
+        <translation>Firehoseモード</translation>
     </message>
 </context>
 <context>
@@ -642,49 +403,6 @@
     <message>
         <source>MAX</source>
         <translation>最大速度</translation>
-    </message>
-</context>
-<context>
-    <name>HyundaiSettings</name>
-    <message>
-        <source>Off</source>
-        <translation type="unfinished"></translation>
-    </message>
-    <message>
-        <source>Dynamic</source>
-        <translation type="unfinished"></translation>
-    </message>
-    <message>
-        <source>Predictive</source>
-        <translation type="unfinished"></translation>
-    </message>
-    <message>
-        <source>Custom Longitudinal Tuning</source>
-        <translation type="unfinished"></translation>
-    </message>
-    <message>
-        <source>This feature can only be used with openpilot longitudinal control enabled.</source>
-        <translation type="unfinished"></translation>
-    </message>
-    <message>
-        <source>Enable &quot;Always Offroad&quot; in Device panel, or turn vehicle off to select an option.</source>
-        <translation type="unfinished"></translation>
-    </message>
-    <message>
-        <source>Off: Uses default tuning</source>
-        <translation type="unfinished"></translation>
-    </message>
-    <message>
-        <source>Dynamic: Adjusts acceleration limits based on current speed</source>
-        <translation type="unfinished"></translation>
-    </message>
-    <message>
-        <source>Predictive: Uses future trajectory data to anticipate needed adjustments</source>
-        <translation type="unfinished"></translation>
-    </message>
-    <message>
-        <source>Fine-tune your driving experience by adjusting acceleration smoothness with openpilot longitudinal control.</source>
-        <translation type="unfinished"></translation>
     </message>
 </context>
 <context>
@@ -701,346 +419,6 @@
     </message>
 </context>
 <context>
-    <name>LaneChangeSettings</name>
-    <message>
-        <source>Back</source>
-        <translation type="unfinished">戻る</translation>
-    </message>
-    <message>
-        <source>Auto Lane Change: Delay with Blind Spot</source>
-        <translation type="unfinished"></translation>
-    </message>
-    <message>
-        <source>Toggle to enable a delay timer for seamless lane changes when blind spot monitoring (BSM) detects a obstructing vehicle, ensuring safe maneuvering.</source>
-        <translation type="unfinished"></translation>
-    </message>
-</context>
-<context>
-    <name>LateralPanel</name>
-    <message>
-        <source>Modular Assistive Driving System (MADS)</source>
-        <translation type="unfinished"></translation>
-    </message>
-    <message>
-        <source>Enable the beloved MADS feature. Disable toggle to revert back to stock sunnypilot engagement/disengagement.</source>
-        <translation type="unfinished"></translation>
-    </message>
-    <message>
-        <source>Customize MADS</source>
-        <translation type="unfinished"></translation>
-    </message>
-    <message>
-        <source>Customize Lane Change</source>
-        <translation type="unfinished"></translation>
-    </message>
-    <message>
-        <source>Enables independent engagements of Automatic Lane Centering (ALC) and Adaptive Cruise Control (ACC).</source>
-        <translation type="unfinished"></translation>
-    </message>
-    <message>
-        <source>Start the vehicle to check vehicle compatibility.</source>
-        <translation type="unfinished"></translation>
-    </message>
-    <message>
-        <source>This platform supports all MADS settings.</source>
-        <translation type="unfinished"></translation>
-    </message>
-    <message>
-        <source>This platform supports limited MADS settings.</source>
-        <translation type="unfinished"></translation>
-    </message>
-    <message>
-        <source>Pause Lateral Control with Blinker</source>
-        <translation type="unfinished"></translation>
-    </message>
-    <message>
-        <source>Pause lateral control with blinker when traveling below the desired speed selected.</source>
-        <translation type="unfinished"></translation>
-    </message>
-</context>
-<context>
-    <name>LongitudinalPanel</name>
-    <message>
-        <source>Custom ACC Speed Increments</source>
-        <translation type="unfinished"></translation>
-    </message>
-    <message>
-        <source>Enable custom Short &amp; Long press increments for cruise speed increase/decrease.</source>
-        <translation type="unfinished"></translation>
-    </message>
-    <message>
-        <source>This feature can only be used with openpilot longitudinal control enabled.</source>
-        <translation type="unfinished"></translation>
-    </message>
-    <message>
-        <source>This feature is not supported on this platform due to vehicle limitations.</source>
-        <translation type="unfinished"></translation>
-    </message>
-    <message>
-        <source>Start the vehicle to check vehicle compatibility.</source>
-        <translation type="unfinished"></translation>
-    </message>
-</context>
-<context>
-    <name>MadsSettings</name>
-    <message>
-        <source>Toggle with Main Cruise</source>
-        <translation type="unfinished"></translation>
-    </message>
-    <message>
-<<<<<<< HEAD
-        <source>Note: For vehicles without LFA/LKAS button, disabling this will prevent lateral control engagement.</source>
-        <translation type="unfinished"></translation>
-    </message>
-    <message>
-        <source>Unified Engagement Mode (UEM)</source>
-        <translation type="unfinished"></translation>
-    </message>
-    <message>
-        <source>Engage lateral and longitudinal control with cruise control engagement.</source>
-        <translation type="unfinished"></translation>
-    </message>
-    <message>
-        <source>Note: Once lateral control is engaged via UEM, it will remain engaged until it is manually disabled via the MADS button or car shut off.</source>
-        <translation type="unfinished"></translation>
-=======
-        <source>NVMe drive not mounted.</source>
-        <translation>SSDドライブ(NVMe)がマウントされていません。</translation>
-    </message>
-    <message>
-        <source>openpilot was unable to identify your car. Your car is either unsupported or its ECUs are not recognized. Please submit a pull request to add the firmware versions to the proper vehicle. Need help? Join discord.comma.ai.</source>
-        <translation>openpilotが車両を識別できませんでした。車が未対応またはECUが認識されていない可能性があります。該当車両のファームウェアバージョンを追加するためにプルリクエストしてください。サポートが必要な場合は discord.comma.ai に参加することができます。</translation>
->>>>>>> c4b63cd4
-    </message>
-    <message>
-        <source>Remain Active</source>
-        <translation type="unfinished"></translation>
-    </message>
-    <message>
-        <source>Disengage</source>
-        <translation type="unfinished"></translation>
-    </message>
-    <message>
-        <source>Steering Mode on Brake Pedal</source>
-        <translation type="unfinished"></translation>
-    </message>
-    <message>
-        <source>Start the vehicle to check vehicle compatibility.</source>
-        <translation type="unfinished"></translation>
-    </message>
-    <message>
-        <source>This feature defaults to OFF, and does not allow selection due to vehicle limitations.</source>
-        <translation type="unfinished"></translation>
-    </message>
-    <message>
-        <source>This feature defaults to ON, and does not allow selection due to vehicle limitations.</source>
-        <translation type="unfinished"></translation>
-    </message>
-    <message>
-        <source>This platform only supports Disengage mode due to vehicle limitations.</source>
-        <translation type="unfinished"></translation>
-    </message>
-    <message>
-        <source>Remain Active: ALC will remain active when the brake pedal is pressed.</source>
-        <translation type="unfinished"></translation>
-    </message>
-    <message>
-        <source>Pause</source>
-        <translation type="unfinished"></translation>
-    </message>
-    <message>
-        <source>Pause: ALC will pause when the brake pedal is pressed.</source>
-        <translation type="unfinished"></translation>
-    </message>
-    <message>
-        <source>Disengage: ALC will disengage when the brake pedal is pressed.</source>
-        <translation type="unfinished"></translation>
-    </message>
-    <message>
-        <source>Choose how Automatic Lane Centering (ALC) behaves after the brake pedal is manually pressed in sunnypilot.</source>
-        <translation type="unfinished"></translation>
-    </message>
-    <message>
-        <source>Device failed to register with the comma.ai backend. It will not connect or upload to comma.ai servers, and receives no support from comma.ai. If this is a device purchased at comma.ai/shop, open a ticket at https://comma.ai/support.</source>
-        <translation>製品のcomma.aiへの登録に失敗しました。このデバイスはcomma.aiのサーバーに接続したりアップロードを行ったりすることはできず、comma.aiからのサポートも受けられません。もしcomma.ai/shopで購入した場合は、https://comma.ai/support にてサポートチケットをご提出ください。</translation>
-    </message>
-    <message>
-        <source>Acknowledge Excessive Actuation</source>
-        <translation>過剰な作動の検知</translation>
-    </message>
-    <message>
-        <source>Snooze Update</source>
-        <translation>また後で更新する</translation>
-    </message>
-    <message>
-        <source>openpilot has detected excessive %1 actuation. This may be due to a software bug. Please contact support at https://comma.ai/support.</source>
-        <translation>openpilotが過剰な%1の作動を検出しました。ソフトウェアの不具合の可能性があります。https://comma.ai/support からサポートへご連絡下さい。</translation>
-    </message>
-</context>
-<context>
-    <name>MaxTimeOffroad</name>
-    <message>
-        <source>Max Time Offroad</source>
-        <translation type="unfinished"></translation>
-    </message>
-    <message>
-        <source>Device will automatically shutdown after set time once the engine is turned off.&lt;br/&gt;(30h is the default)</source>
-        <translation type="unfinished"></translation>
-    </message>
-    <message>
-        <source>Always On</source>
-        <translation type="unfinished"></translation>
-    </message>
-    <message>
-        <source>h</source>
-        <translation type="unfinished"></translation>
-    </message>
-    <message>
-        <source>m</source>
-        <translation type="unfinished"></translation>
-    </message>
-    <message>
-        <source> (default)</source>
-        <translation type="unfinished"></translation>
-    </message>
-</context>
-<context>
-    <name>ModelsPanel</name>
-    <message>
-        <source>Current Model</source>
-        <translation type="unfinished"></translation>
-    </message>
-    <message>
-        <source>SELECT</source>
-        <translation type="unfinished">選択</translation>
-    </message>
-    <message>
-        <source>downloaded</source>
-        <translation type="unfinished"></translation>
-    </message>
-    <message>
-        <source>ready</source>
-        <translation type="unfinished"></translation>
-    </message>
-    <message>
-        <source>from cache</source>
-        <translation type="unfinished"></translation>
-    </message>
-    <message>
-        <source>Fetching models...</source>
-        <translation type="unfinished"></translation>
-    </message>
-    <message>
-        <source>Select a Model</source>
-        <translation type="unfinished"></translation>
-    </message>
-    <message>
-        <source>Default</source>
-        <translation type="unfinished"></translation>
-    </message>
-    <message>
-        <source>Model download has started in the background.</source>
-        <translation type="unfinished"></translation>
-    </message>
-    <message>
-        <source>We STRONGLY suggest you to reset calibration.</source>
-        <translation type="unfinished"></translation>
-    </message>
-    <message>
-        <source>Would you like to do that now?</source>
-        <translation type="unfinished"></translation>
-    </message>
-    <message>
-        <source>Reset Calibration</source>
-        <translation type="unfinished">キャリブレーションリセット</translation>
-    </message>
-    <message>
-        <source>Driving Model Selector</source>
-        <translation type="unfinished"></translation>
-    </message>
-    <message>
-        <source>Warning: You are on a metered connection!</source>
-        <translation type="unfinished"></translation>
-    </message>
-    <message>
-        <source>Continue</source>
-        <translation type="unfinished">続ける</translation>
-    </message>
-    <message>
-        <source>on Metered</source>
-        <translation type="unfinished"></translation>
-    </message>
-    <message>
-        <source>Cancel</source>
-        <translation type="unfinished">キャンセル</translation>
-    </message>
-    <message>
-        <source>Clear Model Cache</source>
-        <translation type="unfinished"></translation>
-    </message>
-    <message>
-        <source>CLEAR</source>
-        <translation type="unfinished"></translation>
-    </message>
-    <message>
-        <source>Driving Model</source>
-        <translation type="unfinished"></translation>
-    </message>
-    <message>
-        <source>Navigation Model</source>
-        <translation type="unfinished"></translation>
-    </message>
-    <message>
-        <source>Vision Model</source>
-        <translation type="unfinished"></translation>
-    </message>
-    <message>
-        <source>Policy Model</source>
-        <translation type="unfinished"></translation>
-    </message>
-    <message>
-        <source>Live Learning Steer Delay</source>
-        <translation type="unfinished"></translation>
-    </message>
-    <message>
-        <source>Adjust Software Delay</source>
-        <translation type="unfinished"></translation>
-    </message>
-    <message>
-        <source>Adjust the software delay when Live Learning Steer Delay is toggled off.
-The default software delay value is 0.2</source>
-        <translation type="unfinished"></translation>
-    </message>
-    <message>
-        <source>  %1 - %2</source>
-        <translation type="unfinished"></translation>
-    </message>
-    <message>
-        <source>  download failed - %1</source>
-        <translation type="unfinished"></translation>
-    </message>
-    <message>
-        <source>  pending - %1</source>
-        <translation type="unfinished"></translation>
-    </message>
-    <message>
-        <source>Enable this for the car to learn and adapt its steering response time. Disable to use a fixed steering response time. Keeping this on provides the stock openpilot experience. The Current value is updated automatically when the vehicle is Onroad.</source>
-        <translation type="unfinished"></translation>
-    </message>
-    <message>
-        <source>Current:</source>
-        <translation type="unfinished"></translation>
-    </message>
-    <message>
-        <source>This will delete ALL downloaded models from the cache&lt;br/&gt;&lt;u&gt;except the currently active model&lt;/u&gt;.&lt;br/&gt;&lt;br/&gt;Are you sure you want to continue?</source>
-        <translation type="unfinished"></translation>
-    </message>
-    <message>
-        <source>Clear Cache</source>
-        <translation type="unfinished"></translation>
-    </message>
-</context>
-<context>
     <name>MultiOptionDialog</name>
     <message>
         <source>Select</source>
@@ -1071,84 +449,14 @@
     </message>
 </context>
 <context>
-    <name>NetworkingSP</name>
-    <message>
-        <source>Scan</source>
-        <translation type="unfinished"></translation>
-    </message>
-    <message>
-        <source>Scanning...</source>
-        <translation type="unfinished"></translation>
-    </message>
-</context>
-<context>
-    <name>NeuralNetworkLateralControl</name>
-    <message>
-        <source>Neural Network Lateral Control (NNLC)</source>
-        <translation type="unfinished"></translation>
-    </message>
-    <message>
-        <source>NNLC is currently not available on this platform.</source>
-        <translation type="unfinished"></translation>
-    </message>
-    <message>
-        <source>Start the car to check car compatibility</source>
-        <translation type="unfinished"></translation>
-    </message>
-    <message>
-        <source>NNLC Not Loaded</source>
-        <translation type="unfinished"></translation>
-    </message>
-    <message>
-        <source>NNLC Loaded</source>
-        <translation type="unfinished"></translation>
-    </message>
-    <message>
-        <source>Match</source>
-        <translation type="unfinished"></translation>
-    </message>
-    <message>
-        <source>Exact</source>
-        <translation type="unfinished"></translation>
-    </message>
-    <message>
-        <source>Fuzzy</source>
-        <translation type="unfinished"></translation>
-    </message>
-    <message>
-        <source>Match: &quot;Exact&quot; is ideal, but &quot;Fuzzy&quot; is fine too.</source>
-        <translation type="unfinished"></translation>
-    </message>
-    <message>
-        <source>Formerly known as &lt;b&gt;&quot;NNFF&quot;&lt;/b&gt;, this replaces the lateral &lt;b&gt;&quot;torque&quot;&lt;/b&gt; controller, with one using a neural network trained on each car&apos;s (actually, each separate EPS firmware) driving data for increased controls accuracy.</source>
-        <translation type="unfinished"></translation>
-    </message>
-    <message>
-        <source>Reach out to the sunnypilot team in the following channel at the sunnypilot Discord server</source>
-        <translation type="unfinished"></translation>
-    </message>
-    <message>
-        <source>with feedback, or to provide log data for your car if your car is currently unsupported:</source>
-        <translation type="unfinished"></translation>
-    </message>
-    <message>
-        <source>if there are any issues:</source>
-        <translation type="unfinished"></translation>
-    </message>
-    <message>
-        <source>and donate logs to get NNLC loaded for your car:</source>
-        <translation type="unfinished"></translation>
-    </message>
-</context>
-<context>
     <name>OffroadAlert</name>
     <message>
-        <source>Immediately connect to the internet to check for updates. If you do not connect to the internet, sunnypilot won&apos;t engage in %1</source>
-        <translation>インターネットへ接続してアップデートを確認してください。未接続のままではsunnypilotを使用できなくなります。あと[%1]</translation>
-    </message>
-    <message>
-        <source>Connect to internet to check for updates. sunnypilot won&apos;t automatically start until it connects to internet to check for updates.</source>
-        <translation>インターネットに接続してアップデートを確認してください。接続するまでsunnypilotは使用できません。</translation>
+        <source>Immediately connect to the internet to check for updates. If you do not connect to the internet, openpilot won&apos;t engage in %1</source>
+        <translation>インターネットへ接続してアップデートを確認してください。未接続のままではopenpilotを使用できなくなります。あと[%1]</translation>
+    </message>
+    <message>
+        <source>Connect to internet to check for updates. openpilot won&apos;t automatically start until it connects to internet to check for updates.</source>
+        <translation>インターネットに接続してアップデートを確認してください。接続するまでopenpilotは使用できません。</translation>
     </message>
     <message>
         <source>Unable to download updates
@@ -1165,34 +473,36 @@
         <translation>オペレーティングシステムがバックグラウンドでダウンロードされています。インストールの準備が整うと更新を促されます。</translation>
     </message>
     <message>
-        <source>Device failed to register. It will not connect to or upload to comma.ai servers, and receives no support from comma.ai. If this is an official device, visit https://comma.ai/support.</source>
-        <translation>登録に失敗しました。このデバイスはcomma.aiのサーバーに接続したりデータをアップロードしたりできません。またcomma.aiのサポートも受けられません。公式デバイスである場合は https://comma.ai/support に問い合わせて下さい。</translation>
-    </message>
-    <message>
         <source>NVMe drive not mounted.</source>
         <translation>SSDドライブ(NVMe)がマウントされていません。</translation>
     </message>
     <message>
-        <source>Unsupported NVMe drive detected. Device may draw significantly more power and overheat due to the unsupported NVMe.</source>
-        <translation>非サポートのSSDドライブ(NVMe)が検出されました。このドライブを使用するとデバイスが多大な電力を消費し過熱する可能性があります。</translation>
-    </message>
-    <message>
-        <source>sunnypilot was unable to identify your car. Your car is either unsupported or its ECUs are not recognized. Please submit a pull request to add the firmware versions to the proper vehicle. Need help? Join discord.comma.ai.</source>
-        <translation>sunnypilotが車両を識別できませんでした。車が未対応またはECUが認識されていない可能性があります。該当車両のファームウェアバージョンを追加するためにプルリクエストしてください。サポートが必要な場合は discord.comma.ai に参加することができます。</translation>
-    </message>
-    <message>
-        <source>sunnypilot detected a change in the device&apos;s mounting position. Ensure the device is fully seated in the mount and the mount is firmly secured to the windshield.</source>
-        <translation>sunnypilotがデバイスの取り付け位置にずれを検出しました。デバイスの固定とマウントがフロントガラスにしっかりと取り付けられていることを確認してください。</translation>
+        <source>openpilot was unable to identify your car. Your car is either unsupported or its ECUs are not recognized. Please submit a pull request to add the firmware versions to the proper vehicle. Need help? Join discord.comma.ai.</source>
+        <translation>openpilotが車両を識別できませんでした。車が未対応またはECUが認識されていない可能性があります。該当車両のファームウェアバージョンを追加するためにプルリクエストしてください。サポートが必要な場合は discord.comma.ai に参加することができます。</translation>
+    </message>
+    <message>
+        <source>openpilot detected a change in the device&apos;s mounting position. Ensure the device is fully seated in the mount and the mount is firmly secured to the windshield.</source>
+        <translation>openpilotがデバイスの取り付け位置にずれを検出しました。デバイスの固定とマウントがフロントガラスにしっかりと取り付けられていることを確認してください。</translation>
     </message>
     <message>
         <source>Device temperature too high. System cooling down before starting. Current internal component temperature: %1</source>
         <translation>デバイスの温度が高すぎるためシステム起動前の冷却中です。現在のデバイス内部温度: %1</translation>
     </message>
     <message>
-        <source>OpenStreetMap database is out of date. New maps must be downloaded if you wish to continue using OpenStreetMap data for Enhanced Speed Control and road name display.
-
-%1</source>
-        <translation type="unfinished"></translation>
+        <source>Device failed to register with the comma.ai backend. It will not connect or upload to comma.ai servers, and receives no support from comma.ai. If this is a device purchased at comma.ai/shop, open a ticket at https://comma.ai/support.</source>
+        <translation>製品のcomma.aiへの登録に失敗しました。このデバイスはcomma.aiのサーバーに接続したりアップロードを行ったりすることはできず、comma.aiからのサポートも受けられません。もしcomma.ai/shopで購入した場合は、https://comma.ai/support にてサポートチケットをご提出ください。</translation>
+    </message>
+    <message>
+        <source>Acknowledge Excessive Actuation</source>
+        <translation>過剰な作動の検知</translation>
+    </message>
+    <message>
+        <source>Snooze Update</source>
+        <translation>また後で更新する</translation>
+    </message>
+    <message>
+        <source>openpilot has detected excessive %1 actuation. This may be due to a software bug. Please contact support at https://comma.ai/support.</source>
+        <translation>openpilotが過剰な%1の作動を検出しました。ソフトウェアの不具合の可能性があります。https://comma.ai/support からサポートへご連絡下さい。</translation>
     </message>
 </context>
 <context>
@@ -1211,17 +521,10 @@
     </message>
 </context>
 <context>
-    <name>OffroadHomeSP</name>
-    <message>
-        <source>ALWAYS OFFROAD ACTIVE</source>
-        <translation type="unfinished"></translation>
-    </message>
-</context>
-<context>
     <name>OnroadAlerts</name>
     <message>
-        <source>sunnypilot Unavailable</source>
-        <translation>sunnypilotは使用できません</translation>
+        <source>openpilot Unavailable</source>
+        <translation>openpilotは使用できません</translation>
     </message>
     <message>
         <source>TAKE CONTROL IMMEDIATELY</source>
@@ -1241,137 +544,6 @@
     </message>
 </context>
 <context>
-    <name>OsmPanel</name>
-    <message>
-        <source>Mapd Version</source>
-        <translation type="unfinished"></translation>
-    </message>
-    <message>
-        <source>Offline Maps ETA</source>
-        <translation type="unfinished"></translation>
-    </message>
-    <message>
-        <source>Time Elapsed</source>
-        <translation type="unfinished"></translation>
-    </message>
-    <message>
-        <source>Downloaded Maps</source>
-        <translation type="unfinished"></translation>
-    </message>
-    <message>
-        <source>DELETE</source>
-        <translation type="unfinished"></translation>
-    </message>
-    <message>
-        <source>This will delete ALL downloaded maps
-
-Are you sure you want to delete all the maps?</source>
-        <translation type="unfinished"></translation>
-    </message>
-    <message>
-        <source>Yes, delete all the maps.</source>
-        <translation type="unfinished"></translation>
-    </message>
-    <message>
-        <source>Database Update</source>
-        <translation type="unfinished"></translation>
-    </message>
-    <message>
-        <source>CHECK</source>
-        <translation type="unfinished">確認</translation>
-    </message>
-    <message>
-        <source>Country</source>
-        <translation type="unfinished"></translation>
-    </message>
-    <message>
-        <source>SELECT</source>
-        <translation type="unfinished">選択</translation>
-    </message>
-    <message>
-        <source>Fetching Country list...</source>
-        <translation type="unfinished"></translation>
-    </message>
-    <message>
-        <source>State</source>
-        <translation type="unfinished"></translation>
-    </message>
-    <message>
-        <source>Fetching State list...</source>
-        <translation type="unfinished"></translation>
-    </message>
-    <message>
-        <source>All</source>
-        <translation type="unfinished"></translation>
-    </message>
-    <message>
-        <source>REFRESH</source>
-        <translation type="unfinished"></translation>
-    </message>
-    <message>
-        <source>UPDATE</source>
-        <translation type="unfinished">更新</translation>
-    </message>
-    <message>
-        <source>Download starting...</source>
-        <translation type="unfinished"></translation>
-    </message>
-    <message>
-        <source>Error: Invalid download. Retry.</source>
-        <translation type="unfinished"></translation>
-    </message>
-    <message>
-        <source>Download complete!</source>
-        <translation type="unfinished"></translation>
-    </message>
-    <message>
-        <source>
-
-Warning: You are on a metered connection!</source>
-        <translation type="unfinished"></translation>
-    </message>
-    <message>
-        <source>This will start the download process and it might take a while to complete.</source>
-        <translation type="unfinished"></translation>
-    </message>
-    <message>
-        <source>Continue on Metered</source>
-        <translation type="unfinished"></translation>
-    </message>
-    <message>
-        <source>Start Download</source>
-        <translation type="unfinished"></translation>
-    </message>
-    <message>
-        <source>m </source>
-        <translation type="unfinished"></translation>
-    </message>
-    <message>
-        <source>s</source>
-        <translation type="unfinished"></translation>
-    </message>
-    <message>
-        <source>Calculating...</source>
-        <translation type="unfinished"></translation>
-    </message>
-    <message>
-        <source>Downloaded</source>
-        <translation type="unfinished"></translation>
-    </message>
-    <message>
-        <source>Calculating ETA...</source>
-        <translation type="unfinished"></translation>
-    </message>
-    <message>
-        <source>Ready</source>
-        <translation type="unfinished"></translation>
-    </message>
-    <message>
-        <source>Time remaining: </source>
-        <translation type="unfinished"></translation>
-    </message>
-</context>
-<context>
     <name>PairingPopup</name>
     <message>
         <source>Pair your device to your comma account</source>
@@ -1406,96 +578,6 @@
     </message>
 </context>
 <context>
-    <name>ParamControlSP</name>
-    <message>
-        <source>Enable</source>
-        <translation type="unfinished">有効にする</translation>
-    </message>
-    <message>
-        <source>Cancel</source>
-        <translation type="unfinished">キャンセル</translation>
-    </message>
-</context>
-<context>
-    <name>PlatformSelector</name>
-    <message>
-        <source>Vehicle</source>
-        <translation type="unfinished"></translation>
-    </message>
-    <message>
-        <source>SEARCH</source>
-        <translation type="unfinished"></translation>
-    </message>
-    <message>
-        <source>Search your vehicle</source>
-        <translation type="unfinished"></translation>
-    </message>
-    <message>
-        <source>Enter model year (e.g., 2021) and model name (Toyota Corolla):</source>
-        <translation type="unfinished"></translation>
-    </message>
-    <message>
-        <source>SEARCHING</source>
-        <translation type="unfinished"></translation>
-    </message>
-    <message>
-        <source>REMOVE</source>
-        <translation type="unfinished">削除</translation>
-    </message>
-    <message>
-        <source>This setting will take effect immediately.</source>
-        <translation type="unfinished"></translation>
-    </message>
-    <message>
-        <source>This setting will take effect once the device enters offroad state.</source>
-        <translation type="unfinished"></translation>
-    </message>
-    <message>
-        <source>Vehicle Selector</source>
-        <translation type="unfinished"></translation>
-    </message>
-    <message>
-        <source>Confirm</source>
-        <translation type="unfinished">確認</translation>
-    </message>
-    <message>
-        <source>Cancel</source>
-        <translation type="unfinished">キャンセル</translation>
-    </message>
-    <message>
-        <source>No vehicles found for query: %1</source>
-        <translation type="unfinished"></translation>
-    </message>
-    <message>
-        <source>Select a vehicle</source>
-        <translation type="unfinished"></translation>
-    </message>
-    <message>
-        <source>Unrecognized Vehicle</source>
-        <translation type="unfinished"></translation>
-    </message>
-    <message>
-        <source>Fingerprinted automatically</source>
-        <translation type="unfinished"></translation>
-    </message>
-    <message>
-        <source>Manually selected</source>
-        <translation type="unfinished"></translation>
-    </message>
-    <message>
-        <source>Not fingerprinted or manually selected</source>
-        <translation type="unfinished"></translation>
-    </message>
-    <message>
-        <source>Select vehicle to force fingerprint manually.</source>
-        <translation type="unfinished"></translation>
-    </message>
-    <message>
-        <source>Colors represent fingerprint status:</source>
-        <translation type="unfinished"></translation>
-    </message>
-</context>
-<context>
     <name>PrimeAdWidget</name>
     <message>
         <source>Upgrade Now</source>
@@ -1540,8 +622,8 @@
 <context>
     <name>QObject</name>
     <message>
-        <source>sunnypilot</source>
-        <translation>sunnypilot</translation>
+        <source>openpilot</source>
+        <translation>openpilot</translation>
     </message>
     <message numerus="yes">
         <source>%n minute(s) ago</source>
@@ -1598,69 +680,6 @@
     </message>
 </context>
 <context>
-    <name>SettingsWindowSP</name>
-    <message>
-        <source>×</source>
-        <translation type="unfinished">×</translation>
-    </message>
-    <message>
-        <source>Device</source>
-        <translation type="unfinished">デバイス</translation>
-    </message>
-    <message>
-        <source>Network</source>
-        <translation type="unfinished">ネット</translation>
-    </message>
-    <message>
-        <source>sunnylink</source>
-        <translation type="unfinished"></translation>
-    </message>
-    <message>
-        <source>Toggles</source>
-        <translation type="unfinished">機能</translation>
-    </message>
-    <message>
-        <source>Software</source>
-        <translation type="unfinished">ソフト</translation>
-    </message>
-    <message>
-        <source>Trips</source>
-        <translation type="unfinished"></translation>
-    </message>
-    <message>
-        <source>Vehicle</source>
-        <translation type="unfinished"></translation>
-    </message>
-    <message>
-        <source>Developer</source>
-        <translation type="unfinished">開発</translation>
-    </message>
-    <message>
-        <source>Firehose</source>
-        <translation type="unfinished">データ学習</translation>
-    </message>
-    <message>
-        <source>Steering</source>
-        <translation type="unfinished"></translation>
-    </message>
-    <message>
-        <source>Models</source>
-        <translation type="unfinished"></translation>
-    </message>
-    <message>
-        <source>Cruise</source>
-        <translation type="unfinished"></translation>
-    </message>
-    <message>
-        <source>Visuals</source>
-        <translation type="unfinished"></translation>
-    </message>
-    <message>
-        <source>OSM</source>
-        <translation type="unfinished"></translation>
-    </message>
-</context>
-<context>
     <name>Setup</name>
     <message>
         <source>WARNING: Low Voltage</source>
@@ -1747,8 +766,8 @@
         <translation>インストールするソフトウェアを選択してください。</translation>
     </message>
     <message>
-        <source>sunnypilot</source>
-        <translation>sunnypilot</translation>
+        <source>openpilot</source>
+        <translation>openpilot</translation>
     </message>
     <message>
         <source>Custom Software</source>
@@ -1756,13 +775,15 @@
     </message>
     <message>
         <source>WARNING: Custom Software</source>
-        <translation type="unfinished"></translation>
+        <translation>警告: カスタムソフトウェア</translation>
     </message>
     <message>
         <source>Use caution when installing third-party software. Third-party software has not been tested by comma, and may cause damage to your device and/or vehicle.
 
 If you&apos;d like to proceed, use https://flash.comma.ai to restore your device to a factory state later.</source>
-        <translation type="unfinished"></translation>
+        <translation>サードパーティ製ソフトウェアをインストールする際は注意してください。サードパーティ製ソフトウェアはcommaによってテストされておらず、あなたのデバイスや車両に損害を与える可能性があります。
+
+続行したい場合は、後でデバイスを工場出荷時の状態に戻すために https://flash.comma.ai を使用してください。</translation>
     </message>
 </context>
 <context>
@@ -1856,33 +877,6 @@
     </message>
 </context>
 <context>
-    <name>SidebarSP</name>
-    <message>
-        <source>DISABLED</source>
-        <translation type="unfinished"></translation>
-    </message>
-    <message>
-        <source>OFFLINE</source>
-        <translation type="unfinished">オフライン</translation>
-    </message>
-    <message>
-        <source>REGIST...</source>
-        <translation type="unfinished"></translation>
-    </message>
-    <message>
-        <source>ONLINE</source>
-        <translation type="unfinished">オンライン</translation>
-    </message>
-    <message>
-        <source>ERROR</source>
-        <translation type="unfinished">エラー</translation>
-    </message>
-    <message>
-        <source>SUNNYLINK</source>
-        <translation type="unfinished"></translation>
-    </message>
-</context>
-<context>
     <name>SoftwarePanel</name>
     <message>
         <source>Updates are only downloaded while the car is off.</source>
@@ -1958,49 +952,6 @@
     </message>
 </context>
 <context>
-    <name>SoftwarePanelSP</name>
-    <message>
-        <source>Search Branch</source>
-        <translation type="unfinished"></translation>
-    </message>
-    <message>
-        <source>Enter search keywords, or leave blank to list all branches.</source>
-        <translation type="unfinished"></translation>
-    </message>
-    <message>
-        <source>No branches found for keywords: %1</source>
-        <translation type="unfinished"></translation>
-    </message>
-    <message>
-        <source>Select a branch</source>
-        <translation type="unfinished">ブランチを選択</translation>
-    </message>
-    <message>
-        <source>Disable Updates</source>
-        <translation type="unfinished"></translation>
-    </message>
-    <message>
-        <source>When enabled, software updates will be disabled. &lt;b&gt;This requires a reboot to take effect.&lt;/b&gt;</source>
-        <translation type="unfinished"></translation>
-    </message>
-    <message>
-        <source>%1 updates requires a reboot.&lt;br&gt;Reboot now?</source>
-        <translation type="unfinished"></translation>
-    </message>
-    <message>
-        <source>Reboot</source>
-        <translation type="unfinished">再起動</translation>
-    </message>
-    <message>
-        <source>When enabled, software updates will be disabled.&lt;br&gt;&lt;b&gt;This requires a reboot to take effect.&lt;/b&gt;</source>
-        <translation type="unfinished"></translation>
-    </message>
-    <message>
-        <source>Please enable always offroad mode or turn off vehicle to adjust these toggles</source>
-        <translation type="unfinished"></translation>
-    </message>
-</context>
-<context>
     <name>SshControl</name>
     <message>
         <source>SSH Keys</source>
@@ -2008,7 +959,7 @@
     </message>
     <message>
         <source>Warning: This grants SSH access to all public keys in your GitHub settings. Never enter a GitHub username other than your own. A comma employee will NEVER ask you to add their GitHub username.</source>
-        <translation>警告: これは、GitHub の設定にあるすべての公開鍵への SSH アクセスを許可するものです。自分以外の GitHub のユーザー名を入力しないでください。commaのスタッフが GitHub のユーザー名を追加するようお願いすることはありません。</translation>
+        <translation>警告: これはGitHubの設定にあるすべての公開鍵への SSH アクセスを許可するものです。自分以外のGitHubユーザー名を入力しないでください。commaのスタッフがGitHubのユーザー名を追加するようお願いすることはありません。</translation>
     </message>
     <message>
         <source>ADD</source>
@@ -2016,7 +967,7 @@
     </message>
     <message>
         <source>Enter your GitHub username</source>
-        <translation>GitHub のユーザー名を入力してください</translation>
+        <translation>GitHubのユーザー名を入力してください</translation>
     </message>
     <message>
         <source>LOADING</source>
@@ -2047,168 +998,6 @@
     </message>
 </context>
 <context>
-    <name>SunnylinkPanel</name>
-    <message>
-        <source>This is the master switch, it will allow you to cutoff any sunnylink requests should you want to do that.</source>
-        <translation type="unfinished"></translation>
-    </message>
-    <message>
-        <source>Enable sunnylink</source>
-        <translation type="unfinished"></translation>
-    </message>
-    <message>
-        <source>🎉Welcome back! We&apos;re excited to see you&apos;ve enabled sunnylink again! 🚀</source>
-        <translation type="unfinished"></translation>
-    </message>
-    <message>
-        <source>👋Not going to lie, it&apos;s sad to see you disabled sunnylink 😢, but we&apos;ll be here when you&apos;re ready to come back 🎉.</source>
-        <translation type="unfinished"></translation>
-    </message>
-    <message>
-        <source>Device ID</source>
-        <translation type="unfinished"></translation>
-    </message>
-    <message>
-        <source>N/A</source>
-        <translation type="unfinished">該当なし</translation>
-    </message>
-    <message>
-        <source>Sponsor Status</source>
-        <translation type="unfinished"></translation>
-    </message>
-    <message>
-        <source>SPONSOR</source>
-        <translation type="unfinished"></translation>
-    </message>
-    <message>
-        <source>Become a sponsor of sunnypilot to get early access to sunnylink features when they become available.</source>
-        <translation type="unfinished"></translation>
-    </message>
-    <message>
-        <source>Pair GitHub Account</source>
-        <translation type="unfinished"></translation>
-    </message>
-    <message>
-        <source>PAIR</source>
-        <translation type="unfinished">OK</translation>
-    </message>
-    <message>
-        <source>Pair your GitHub account to grant your device sponsor benefits, including API access on sunnylink.</source>
-        <translation type="unfinished"></translation>
-    </message>
-    <message>
-        <source>sunnylink Dongle ID not found. This may be due to weak internet connection or sunnylink registration issue. Please reboot and try again.</source>
-        <translation type="unfinished"></translation>
-    </message>
-    <message>
-        <source>Not Sponsor</source>
-        <translation type="unfinished"></translation>
-    </message>
-    <message>
-        <source>Paired</source>
-        <translation type="unfinished"></translation>
-    </message>
-    <message>
-        <source>Not Paired</source>
-        <translation type="unfinished"></translation>
-    </message>
-    <message>
-        <source>THANKS ♥</source>
-        <translation type="unfinished"></translation>
-    </message>
-    <message>
-        <source>Backup Settings</source>
-        <translation type="unfinished"></translation>
-    </message>
-    <message>
-        <source>Are you sure you want to backup sunnypilot settings?</source>
-        <translation type="unfinished"></translation>
-    </message>
-    <message>
-        <source>Back Up</source>
-        <translation type="unfinished"></translation>
-    </message>
-    <message>
-        <source>Restore Settings</source>
-        <translation type="unfinished"></translation>
-    </message>
-    <message>
-        <source>Are you sure you want to restore the last backed up sunnypilot settings?</source>
-        <translation type="unfinished"></translation>
-    </message>
-    <message>
-        <source>Restore</source>
-        <translation type="unfinished"></translation>
-    </message>
-    <message>
-        <source>Backup in progress %1%</source>
-        <translation type="unfinished"></translation>
-    </message>
-    <message>
-        <source>Backup Failed</source>
-        <translation type="unfinished"></translation>
-    </message>
-    <message>
-        <source>Settings backup completed.</source>
-        <translation type="unfinished"></translation>
-    </message>
-    <message>
-        <source>Restore in progress %1%</source>
-        <translation type="unfinished"></translation>
-    </message>
-    <message>
-        <source>Restore Failed</source>
-        <translation type="unfinished"></translation>
-    </message>
-    <message>
-        <source>Unable to restore the settings, try again later.</source>
-        <translation type="unfinished"></translation>
-    </message>
-    <message>
-        <source>Settings restored. Confirm to restart the interface.</source>
-        <translation type="unfinished"></translation>
-    </message>
-</context>
-<context>
-    <name>SunnylinkSponsorPopup</name>
-    <message>
-        <source>Scan the QR code to login to your GitHub account</source>
-        <translation type="unfinished"></translation>
-    </message>
-    <message>
-        <source>Follow the prompts to complete the pairing process</source>
-        <translation type="unfinished"></translation>
-    </message>
-    <message>
-        <source>Re-enter the &quot;sunnylink&quot; panel to verify sponsorship status</source>
-        <translation type="unfinished"></translation>
-    </message>
-    <message>
-        <source>If sponsorship status was not updated, please contact a moderator on Discord at https://discord.gg/sunnypilot</source>
-        <translation type="unfinished"></translation>
-    </message>
-    <message>
-        <source>Scan the QR code to visit sunnyhaibin&apos;s GitHub Sponsors page</source>
-        <translation type="unfinished"></translation>
-    </message>
-    <message>
-        <source>Choose your sponsorship tier and confirm your support</source>
-        <translation type="unfinished"></translation>
-    </message>
-    <message>
-        <source>Join our community on Discord at https://discord.gg/sunnypilot and reach out to a moderator to confirm your sponsor status</source>
-        <translation type="unfinished"></translation>
-    </message>
-    <message>
-        <source>Pair your GitHub account</source>
-        <translation type="unfinished"></translation>
-    </message>
-    <message>
-        <source>Early Access: Become a sunnypilot Sponsor</source>
-        <translation type="unfinished"></translation>
-    </message>
-</context>
-<context>
     <name>TermsPage</name>
     <message>
         <source>Decline</source>
@@ -2219,19 +1008,23 @@
         <translation>同意</translation>
     </message>
     <message>
-        <source>Welcome to sunnypilot</source>
-        <translation type="unfinished"></translation>
-    </message>
-    <message>
-        <source>You must accept the Terms and Conditions to use sunnypilot. Read the latest terms at &lt;span style=&apos;color: #465BEA;&apos;&gt;https://comma.ai/terms&lt;/span&gt; before continuing.</source>
-        <translation type="unfinished"></translation>
+        <source>Welcome to openpilot</source>
+        <translation>openpilotへようこそ</translation>
+    </message>
+    <message>
+        <source>You must accept the Terms and Conditions to use openpilot. Read the latest terms at &lt;span style=&apos;color: #465BEA;&apos;&gt;https://comma.ai/terms&lt;/span&gt; before continuing.</source>
+        <translation>openpilotを使用するには利用規約に同意する必要があります。続行する前に最新の規約を以下でご確認ください: &lt;span style=&apos;color: #465BEA;&apos;&gt;https://comma.ai/terms&lt;/span&gt;</translation>
     </message>
 </context>
 <context>
     <name>TogglesPanel</name>
     <message>
+        <source>Enable openpilot</source>
+        <translation>openpilotを有効化</translation>
+    </message>
+    <message>
         <source>Enable Lane Departure Warnings</source>
-        <translation>車線逸脱警報機能の有効化</translation>
+        <translation>車線逸脱警報の有効化</translation>
     </message>
     <message>
         <source>Receive alerts to steer back into the lane when your vehicle drifts over a detected lane line without a turn signal activated while driving over 31 mph (50 km/h).</source>
@@ -2258,20 +1051,20 @@
         <translation>アクセルを踏むと運転サポートを中断</translation>
     </message>
     <message>
-        <source>When enabled, pressing the accelerator pedal will disengage sunnypilot.</source>
-        <translation>この機能を有効化すると、sunnypilotを利用中にアクセルを踏むとsunnypilotによる運転サポートを中断します。</translation>
+        <source>When enabled, pressing the accelerator pedal will disengage openpilot.</source>
+        <translation>この機能を有効化すると、openpilotを利用中にアクセルを踏むとopenpilotによる運転サポートを中断します。</translation>
     </message>
     <message>
         <source>Experimental Mode</source>
         <translation>Experimentalモード</translation>
     </message>
     <message>
-        <source>sunnypilot defaults to driving in &lt;b&gt;chill mode&lt;/b&gt;. Experimental mode enables &lt;b&gt;alpha-level features&lt;/b&gt; that aren&apos;t ready for chill mode. Experimental features are listed below:</source>
-        <translation>sunnypilotは標準ではゆっくりとくつろげる運転を提供します。このExperimental(実験)モードを有効にすると、以下のアグレッシブな開発中の機能を利用する事ができます。</translation>
-    </message>
-    <message>
-        <source>Let the driving model control the gas and brakes. sunnypilot will drive as it thinks a human would, including stopping for red lights and stop signs. Since the driving model decides the speed to drive, the set speed will only act as an upper bound. This is an alpha quality feature; mistakes should be expected.</source>
-        <translation>sunnypilotにアクセルとブレーキを任せます。sunnypilotは赤信号や一時停止サインでの停止を含み、人間と同じように考えて運転を行います。sunnypilotが運転速度を決定するため、あなたが設定する速度は上限速度になります。この機能は実験段階のため、sunnypilotの運転ミスに常に備えて注意してください。</translation>
+        <source>openpilot defaults to driving in &lt;b&gt;chill mode&lt;/b&gt;. Experimental mode enables &lt;b&gt;alpha-level features&lt;/b&gt; that aren&apos;t ready for chill mode. Experimental features are listed below:</source>
+        <translation>openpilotは標準ではゆっくりとくつろげる運転を提供します。このExperimental(実験)モードを有効にすると、以下のアグレッシブな開発中の機能を利用する事ができます。</translation>
+    </message>
+    <message>
+        <source>Let the driving model control the gas and brakes. openpilot will drive as it thinks a human would, including stopping for red lights and stop signs. Since the driving model decides the speed to drive, the set speed will only act as an upper bound. This is an alpha quality feature; mistakes should be expected.</source>
+        <translation>openpilotにアクセルとブレーキを任せます。openpilotは赤信号や一時停止サインでの停止を含み、人間と同じように考えて運転を行います。openpilotが運転速度を決定するため、あなたが設定する速度は上限速度になります。この機能は実験段階のため、openpilotの運転ミスに常に備えて注意してください。</translation>
     </message>
     <message>
         <source>New Driving Visualization</source>
@@ -2302,16 +1095,20 @@
         <translation>End-to-Endアクセル制御</translation>
     </message>
     <message>
-        <source>An alpha version of sunnypilot longitudinal control can be tested, along with Experimental mode, on non-release branches.</source>
-        <translation>sunnypilotのアルファ版アクセル制御は、Experimentalモードと共に非リリースのブランチでテストすることができます。</translation>
-    </message>
-    <message>
-        <source>Enable the sunnypilot longitudinal control (alpha) toggle to allow Experimental mode.</source>
-        <translation>sunnypilotのアクセル制御機能(アルファ)を有効にして、Experimentalモードを許可してください。</translation>
-    </message>
-    <message>
-        <source>Standard is recommended. In aggressive mode, sunnypilot will follow lead cars closer and be more aggressive with the gas and brake. In relaxed mode sunnypilot will stay further away from lead cars. On supported cars, you can cycle through these personalities with your steering wheel distance button.</source>
-        <translation>標準モードが推奨されます。アグレッシブモードではsunnypilotは先行車に近づいて追従し、アクセルとブレーキがより強気になります。リラックスモードではsunnypilotは先行車から距離を取って走行します。サポートされている車両ではステアリングホイールの距離ボタンでこれらのモードを切り替えることができます。</translation>
+        <source>openpilot longitudinal control may come in a future update.</source>
+        <translation>openpilotのアクセル制御は将来のアップデートで利用できる可能性があります。</translation>
+    </message>
+    <message>
+        <source>An alpha version of openpilot longitudinal control can be tested, along with Experimental mode, on non-release branches.</source>
+        <translation>openpilotのアルファ版アクセル制御は、Experimentalモードと共に非リリースのブランチでテストすることができます。</translation>
+    </message>
+    <message>
+        <source>Enable the openpilot longitudinal control (alpha) toggle to allow Experimental mode.</source>
+        <translation>openpilotのアクセル制御機能(アルファ)を有効にして、Experimentalモードを許可してください。</translation>
+    </message>
+    <message>
+        <source>Standard is recommended. In aggressive mode, openpilot will follow lead cars closer and be more aggressive with the gas and brake. In relaxed mode openpilot will stay further away from lead cars. On supported cars, you can cycle through these personalities with your steering wheel distance button.</source>
+        <translation>標準モードが推奨されます。アグレッシブモードではopenpilotは先行車に近づいて追従し、アクセルとブレーキがより強気になります。リラックスモードではopenpilotは先行車から距離を取って走行します。サポートされている車両ではステアリングホイールの距離ボタンでこれらのモードを切り替えることができます。</translation>
     </message>
     <message>
         <source>The driving visualization will transition to the road-facing wide-angle camera at low speeds to better show some turns. The Experimental mode logo will also be shown in the top right corner.</source>
@@ -2322,148 +1119,40 @@
         <translation>運転者の常時モニタリング</translation>
     </message>
     <message>
-        <source>Enable driver monitoring even when sunnypilot is not engaged.</source>
-        <translation>sunnypilotが作動していない場合でも運転者モニタリングを有効にする。</translation>
-    </message>
-    <message>
-        <source>Enable Dynamic Experimental Control</source>
-        <translation type="unfinished"></translation>
-    </message>
-    <message>
-        <source>Enable toggle to allow the model to determine when to use sunnypilot ACC or sunnypilot End to End Longitudinal.</source>
-        <translation type="unfinished"></translation>
-    </message>
-    <message>
-        <source>Enable sunnypilot</source>
-        <translation>sunnypilot を有効化</translation>
-    </message>
-    <message>
-        <source>Use the sunnypilot system for adaptive cruise control and lane keep driver assistance. Your attention is required at all times to use this feature.</source>
-        <translation type="unfinished"></translation>
+        <source>Enable driver monitoring even when openpilot is not engaged.</source>
+        <translation>openpilotが作動していない場合でも運転者モニタリングを有効にする。</translation>
+    </message>
+    <message>
+        <source>Use the openpilot system for adaptive cruise control and lane keep driver assistance. Your attention is required at all times to use this feature.</source>
+        <translation>openpilotシステムを使用してアダプティブクルーズコントロールおよび車線維持支援を行います。システム使用中は常にドライバーが事故を起こさないように注意を払ってください。</translation>
     </message>
     <message>
         <source> Changing this setting will restart openpilot if the car is powered on.</source>
-        <translation type="unfinished"></translation>
-    </message>
-    <message>
-        <source>openpilot longitudinal control may come in a future update.</source>
-        <translation type="unfinished"></translation>
+        <translation>この設定を変更すると車の電源が入っている場合はopenpilotが再起動します。</translation>
     </message>
     <message>
         <source>Record and Upload Microphone Audio</source>
-        <translation type="unfinished"></translation>
+        <translation>マイク音声の録音とアップロード</translation>
     </message>
     <message>
         <source>Record and store microphone audio while driving. The audio will be included in the dashcam video in comma connect.</source>
-        <translation type="unfinished"></translation>
-    </message>
-</context>
-<context>
-    <name>TreeOptionDialog</name>
-    <message>
-        <source>Select</source>
-        <translation type="unfinished">選択</translation>
-    </message>
-    <message>
-        <source>Cancel</source>
-        <translation type="unfinished">キャンセル</translation>
-    </message>
-</context>
-<context>
-<<<<<<< HEAD
-    <name>Updater</name>
-    <message>
-        <source>Update Required</source>
-        <translation>アップデートが必要です</translation>
-    </message>
-    <message>
-        <source>An operating system update is required. Connect your device to Wi-Fi for the fastest update experience. The download size is approximately 1GB.</source>
-        <translation>OSのアップデートが必要です。Wi-Fiに接続してアップデートする事をお勧めします。ダウンロードサイズは約1GBです。</translation>
-    </message>
-    <message>
-        <source>Connect to Wi-Fi</source>
-        <translation>Wi-Fiに接続</translation>
-    </message>
-    <message>
-        <source>Install</source>
-        <translation>インストール</translation>
-    </message>
-    <message>
-        <source>Back</source>
-        <translation>戻る</translation>
-    </message>
-    <message>
-        <source>Loading...</source>
-        <translation>読み込み中...</translation>
-    </message>
-    <message>
-        <source>Reboot</source>
-        <translation>再起動</translation>
-    </message>
-    <message>
-        <source>Update failed</source>
-        <translation>更新失敗</translation>
-    </message>
-</context>
-<context>
-    <name>VisualsPanel</name>
-    <message>
-        <source>Show Blind Spot Warnings</source>
-        <translation type="unfinished"></translation>
-    </message>
-    <message>
-        <source>Enabling this will display warnings when a vehicle is detected in your blind spot as long as your car has BSM supported.</source>
-        <translation type="unfinished"></translation>
-    </message>
-    <message>
-        <source> Changing this setting will restart openpilot if the car is powered on.</source>
-        <translation type="unfinished"></translation>
-    </message>
-    <message>
-        <source>Off</source>
-        <translation type="unfinished"></translation>
-    </message>
-    <message>
-        <source>Distance</source>
-        <translation type="unfinished"></translation>
-    </message>
-    <message>
-        <source>Speed</source>
-        <translation type="unfinished"></translation>
-    </message>
-    <message>
-        <source>Time</source>
-        <translation type="unfinished"></translation>
-    </message>
-    <message>
-        <source>All</source>
-        <translation type="unfinished"></translation>
-    </message>
-    <message>
-        <source>Display Metrics Below Chevron</source>
-        <translation type="unfinished"></translation>
-    </message>
-    <message>
-        <source>Display useful metrics below the chevron that tracks the lead car (only applicable to cars with openpilot longitudinal control).</source>
-        <translation type="unfinished"></translation>
-    </message>
-</context>
-<context>
-=======
->>>>>>> c4b63cd4
+        <translation>運転中にマイク音声を録音・保存します。音声は comma connect のドライブレコーダー映像に含まれます。</translation>
+    </message>
+</context>
+<context>
     <name>WiFiPromptWidget</name>
     <message>
         <source>Open</source>
         <translation>開く</translation>
     </message>
     <message>
+        <source>Maximize your training data uploads to improve openpilot&apos;s driving models.</source>
+        <translation>openpilotの運転モデルを改善するために、大容量の学習データをアップロードして下さい。</translation>
+    </message>
+    <message>
         <source>&lt;span style=&apos;font-family: &quot;Noto Color Emoji&quot;;&apos;&gt;🔥&lt;/span&gt; Firehose Mode &lt;span style=&apos;font-family: Noto Color Emoji;&apos;&gt;🔥&lt;/span&gt;</source>
         <translation>&lt;span style=&apos;font-family: &quot;Noto Color Emoji&quot;;&apos;&gt;🔥&lt;/span&gt; Firehoseモード &lt;span style=&apos;font-family: Noto Color Emoji;&apos;&gt;🔥&lt;/span&gt;</translation>
     </message>
-    <message>
-        <source>Maximize your training data uploads to improve openpilot&apos;s driving models.</source>
-        <translation type="unfinished"></translation>
-    </message>
 </context>
 <context>
     <name>WifiUI</name>
