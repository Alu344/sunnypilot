--- conflicted
+++ resolved
@@ -201,11 +201,7 @@
   cs.setCanCoreResetCnt(can_health.can_core_reset_cnt);
 }
 
-<<<<<<< HEAD
-std::optional<bool> send_panda_states(PubMaster *pm, const std::vector<Panda *> &pandas, bool spoofing_started, bool always_offroad) {
-=======
-std::optional<bool> send_panda_states(PubMaster *pm, const std::vector<Panda *> &pandas, bool is_onroad, bool spoofing_started) {
->>>>>>> c4b63cd4
+std::optional<bool> send_panda_states(PubMaster *pm, const std::vector<Panda *> &pandas, bool is_onroad, bool spoofing_started, bool always_offroad) {
   bool ignition_local = false;
   const uint32_t pandas_cnt = pandas.size();
 
@@ -341,22 +337,14 @@
   pm->send("peripheralState", msg);
 }
 
-<<<<<<< HEAD
-void process_panda_state(std::vector<Panda *> &pandas, PubMaster *pm, bool engaged, bool engaged_mads, bool spoofing_started, bool always_offroad) {
-=======
-void process_panda_state(std::vector<Panda *> &pandas, PubMaster *pm, bool engaged, bool is_onroad, bool spoofing_started) {
->>>>>>> c4b63cd4
+void process_panda_state(std::vector<Panda *> &pandas, PubMaster *pm, bool engaged, bool engaged_mads, bool is_onroad, bool spoofing_started, bool always_offroad) {
   std::vector<std::string> connected_serials;
   for (Panda *p : pandas) {
     connected_serials.push_back(p->hw_serial());
   }
 
   {
-<<<<<<< HEAD
-    auto ignition_opt = send_panda_states(pm, pandas, spoofing_started, always_offroad);
-=======
-    auto ignition_opt = send_panda_states(pm, pandas, is_onroad, spoofing_started);
->>>>>>> c4b63cd4
+    auto ignition_opt = send_panda_states(pm, pandas, is_onroad, spoofing_started, always_offroad);
     if (!ignition_opt) {
       LOGE("Failed to get ignition_opt");
       return;
@@ -434,9 +422,9 @@
     }
 
     if (ir_pwr != prev_ir_pwr || sm.frame % 100 == 0) {
-      int16_t ir_panda = util::map_val(ir_pwr, 0, 100, 0, MAX_IR_PANDA_VAL); 
+      int16_t ir_panda = util::map_val(ir_pwr, 0, 100, 0, MAX_IR_PANDA_VAL);
       panda->set_ir_pwr(ir_panda);
-      Hardware::set_ir_power(ir_pwr); 
+      Hardware::set_ir_power(ir_pwr);
       prev_ir_pwr = ir_pwr;
     }
   }
@@ -457,12 +445,9 @@
   PandaSafety panda_safety(pandas);
   Panda *peripheral_panda = pandas[0];
   bool engaged = false;
-<<<<<<< HEAD
   bool engaged_mads = false;
+  bool is_onroad = false;
   bool always_offroad = false;
-=======
-  bool is_onroad = false;
->>>>>>> c4b63cd4
 
   // Main loop: receive CAN data and process states
   while (!do_exit && check_all_connected(pandas)) {
@@ -477,16 +462,11 @@
     if (rk.frame() % 10 == 0) {
       sm.update(0);
       engaged = sm.allAliveAndValid({"selfdriveState"}) && sm["selfdriveState"].getSelfdriveState().getEnabled();
-<<<<<<< HEAD
       engaged_mads = process_mads_heartbeat(&sm);
+      is_onroad = params.getBool("IsOnroad");
       always_offroad = panda_safety.getOffroadMode();
-      process_panda_state(pandas, &pm, engaged, engaged_mads, spoofing_started, always_offroad);
-      panda_safety.configureSafetyMode();
-=======
-      is_onroad = params.getBool("IsOnroad");
-      process_panda_state(pandas, &pm, engaged, is_onroad, spoofing_started);
+      process_panda_state(pandas, &pm, engaged, engaged_mads, is_onroad, spoofing_started, always_offroad);
       panda_safety.configureSafetyMode(is_onroad);
->>>>>>> c4b63cd4
     }
 
     // Send out peripheralState at 2Hz
