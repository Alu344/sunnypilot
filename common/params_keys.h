--- conflicted
+++ resolved
@@ -34,16 +34,9 @@
     {"DoReboot", CLEAR_ON_MANAGER_START},
     {"DoShutdown", CLEAR_ON_MANAGER_START},
     {"DoUninstall", CLEAR_ON_MANAGER_START},
-<<<<<<< HEAD
     {"ExperimentalLongitudinalEnabled", PERSISTENT | DEVELOPMENT_ONLY | BACKUP},
     {"ExperimentalMode", PERSISTENT | BACKUP},
     {"ExperimentalModeConfirmed", PERSISTENT | BACKUP},
-    {"FirehoseMode", CLEAR_ON_MANAGER_START | CLEAR_ON_ONROAD_TRANSITION},
-=======
-    {"ExperimentalLongitudinalEnabled", PERSISTENT | DEVELOPMENT_ONLY},
-    {"ExperimentalMode", PERSISTENT},
-    {"ExperimentalModeConfirmed", PERSISTENT},
->>>>>>> b98e10ac
     {"FirmwareQueryDone", CLEAR_ON_MANAGER_START | CLEAR_ON_ONROAD_TRANSITION},
     {"ForcePowerDown", PERSISTENT},
     {"GitBranch", PERSISTENT},
